--- conflicted
+++ resolved
@@ -20,19 +20,12 @@
     strategy:
       matrix:
         CONFIG: ["TYPE=normal OS=fedora OS_VER=32",
-<<<<<<< HEAD
-                 "TYPE=normal OS=ubuntu OS_VER=19.10 PUSH_IMAGE=1",
+                 "TYPE=normal OS=ubuntu OS_VER=20.10 PUSH_IMAGE=1",
                  "TYPE=normal OS=ubuntu OS_VER=20.04 CHECK_CPP_STYLE=1",
                  "TYPE=normal OS=ubuntu OS_VER=20.04 COVERAGE=1",
                  "TYPE=valgrind OS=ubuntu OS_VER=20.04",
                  "TYPE=memcheck_drd OS=ubuntu OS_VER=20.04",
-                 "TYPE=building OS=fedora OS_VER=32 COVERAGE=1 PUSH_IMAGE=1 XXX_DISABLE_AUTO_DOC_UPDATE=1",
-=======
-                 "TYPE=normal OS=ubuntu OS_VER=20.10",
-                 "TYPE=normal OS=ubuntu OS_VER=20.04 CHECK_CPP_STYLE=1",
-                 "TYPE=normal OS=ubuntu OS_VER=20.04 COVERAGE=1",
                  "TYPE=building OS=fedora OS_VER=32 COVERAGE=1 PUSH_IMAGE=1 AUTO_DOC_UPDATE=1",
->>>>>>> f82df96b
                  "TYPE=building OS=ubuntu OS_VER=20.04 COVERAGE=1 PUSH_IMAGE=1",
                  "TYPE=bindings OS=ubuntu OS_VER=20.04_bindings PUSH_IMAGE=1",
                  "TYPE=compatibility OS=fedora OS_VER=32",
