#
# The 'XXX_DISABLE_' suffix is used twice in this file to disable two actions:
# 1) XXX_DISABLE_${CI_FILE_PUSH_IMAGE_TO_REPO} - disables pushing the rebuilt Docker image and
# 2) XXX_DISABLE_AUTO_DOC_UPDATE - disables making pull requests with the update of documentation.
# Those two actions are disabled, because they conflict with the same ones run on Travis.
# Only one CI (Travis or GitHub Actions) can run them at the time, so they can be enabled here,
# when we decide to switch from Travis to GitHub Actions. The 'XXX_DISABLE_' suffix should be removed then.
#

name: pmemkv
on: [push, pull_request]

env:
    REPO:           pmemkv
    GITHUB_REPO:    pmem/pmemkv
    DOCKERHUB_REPO: pmem/pmemkv

jobs:
  linux:
    name: pmemkv
    runs-on: ubuntu-latest
    env:
      DOCKERHUB_USER:          ${{ secrets.DOCKERHUB_USER }}
      DOCKERHUB_PASSWORD:      ${{ secrets.DOCKERHUB_PASSWORD }}
      HOST_WORKDIR:   /home/runner/work/pmemkv/pmemkv
      WORKDIR:        utils/docker
    strategy:
      matrix:
        CONFIG: ["TYPE=normal OS=fedora OS_VER=31",
                 "TYPE=normal OS=ubuntu OS_VER=19.10",
                 "TYPE=normal OS=ubuntu OS_VER=19.10 COVERAGE=1",
                 "TYPE=building OS=fedora OS_VER=31 COVERAGE=1 PUSH_IMAGE=1 XXX_DISABLE_AUTO_DOC_UPDATE=1",
                 "TYPE=building OS=ubuntu OS_VER=19.10 COVERAGE=1 PUSH_IMAGE=1",
                 "TYPE=bindings OS=ubuntu OS_VER=19.10_bindings PUSH_IMAGE=1",
                 "TYPE=compatibility OS=fedora OS_VER=31",
                 "TYPE=coverity OS=ubuntu OS_VER=19.10"]
    steps:
       - name: Clone the git repo
<<<<<<< HEAD
         uses: actions/checkout@v1
=======
         uses: actions/checkout@v2
         with:
            fetch-depth: 50
>>>>>>> d4de10fa

       - name: Pull or rebuild the image
         run: cd $WORKDIR && ${{ matrix.CONFIG }} ./pull-or-rebuild-image.sh

       - name: Run the build
         run: cd $WORKDIR && ${{ matrix.CONFIG }} ./build.sh

       - name: Push the image
         run: cd $WORKDIR && source ./set-vars.sh && ${{ matrix.CONFIG }} /bin/bash -c "if [[ -f XXX_DISABLE_${CI_FILE_PUSH_IMAGE_TO_REPO} ]]; then images/push-image.sh $OS-$OS_VER; fi"<|MERGE_RESOLUTION|>--- conflicted
+++ resolved
@@ -36,13 +36,9 @@
                  "TYPE=coverity OS=ubuntu OS_VER=19.10"]
     steps:
        - name: Clone the git repo
-<<<<<<< HEAD
-         uses: actions/checkout@v1
-=======
          uses: actions/checkout@v2
          with:
             fetch-depth: 50
->>>>>>> d4de10fa
 
        - name: Pull or rebuild the image
          run: cd $WORKDIR && ${{ matrix.CONFIG }} ./pull-or-rebuild-image.sh
