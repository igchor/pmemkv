
name: pmemkv
on: [push, pull_request]

env:
    REPO:           pmemkv
    GITHUB_REPO:    pmem/pmemkv
    DOCKERHUB_REPO: pmem/pmemkv

jobs:
  linux:
    name: pmemkv
    runs-on: ubuntu-latest
    env:
      DOCKERHUB_USER:          ${{ secrets.DOCKERHUB_USER }}
      DOCKERHUB_PASSWORD:      ${{ secrets.DOCKERHUB_PASSWORD }}
      HOST_WORKDIR:   /home/runner/work/pmemkv/pmemkv
      WORKDIR:        utils/docker
    strategy:
      matrix:
        CONFIG: ["TYPE=debug OS=fedora OS_VER=32",
                 "TYPE=debug OS=ubuntu OS_VER=20.10 PUSH_IMAGE=1",
                 "TYPE=debug OS=ubuntu OS_VER=20.04 CHECK_CPP_STYLE=1 COVERAGE=1",
                 "TYPE=release OS=fedora OS_VER=32",
                 "TYPE=release OS=ubuntu OS_VER=20.04",
                 "TYPE=valgrind OS=ubuntu OS_VER=20.04",
                 "TYPE=memcheck_drd OS=ubuntu OS_VER=20.04",
                 "TYPE=building OS=fedora OS_VER=32 PUSH_IMAGE=1",
                 "TYPE=building OS=ubuntu OS_VER=20.04 PUSH_IMAGE=1 COVERAGE=1 ",
                 "TYPE=compatibility OS=fedora OS_VER=32",
                 "TYPE=bindings OS=ubuntu OS_VER=20.04_bindings PUSH_IMAGE=1"]
    steps:
<<<<<<< HEAD
      - name: Clone the git repo
        uses: actions/checkout@v2
        with:
          fetch-depth: 50
=======
       - name: Clone the git repo
         uses: actions/checkout@v2
         with:
            fetch-depth: 0
>>>>>>> 9b6e2400

      - name: Pull or rebuild the image
        run: cd $WORKDIR && ${{ matrix.CONFIG }} ./pull-or-rebuild-image.sh rebuild

      - name: Run the build
        run: cd $WORKDIR && ${{ matrix.CONFIG }} ./build.sh

      - name: Push the image
        run: cd $WORKDIR && source ./set-vars.sh && ${{ matrix.CONFIG }} /bin/bash -c "if [[ -f ${CI_FILE_PUSH_IMAGE_TO_REPO} ]]; then images/push-image.sh $OS-$OS_VER; fi"
  doc:
    name: build and publish docs
    runs-on: ubuntu-latest
    needs: linux
    env:
      DOC_UPDATE_GITHUB_TOKEN: ${{ secrets.DOC_UPDATE_GITHUB_TOKEN }}
      DOC_UPDATE_BOT_NAME: ${{ secrets.DOC_UPDATE_BOT_NAME }}
      DOC_REPO_OWNER: ${{ secrets.DOC_REPO_OWNER }}
      HOST_WORKDIR:   /home/runner/work/pmemkv/pmemkv
      WORKDIR:        utils/docker
    if:
      contains('refs/heads/master
                refs/heads/stable-1.3
                refs/heads/stable-1.2
                refs/heads/stable-1.1
                refs/heads/stable-1.0' , github.ref)
    strategy:
      matrix:
        CONFIG: ["TYPE=doc OS=fedora OS_VER=32"]
    steps:
      - name: Clone the git repo
        uses: actions/checkout@v2
        with:
          fetch-depth: 50

      - name: Run the build
        run: cd $WORKDIR && ${{ matrix.CONFIG }} ./build.sh<|MERGE_RESOLUTION|>--- conflicted
+++ resolved
@@ -30,17 +30,10 @@
                  "TYPE=compatibility OS=fedora OS_VER=32",
                  "TYPE=bindings OS=ubuntu OS_VER=20.04_bindings PUSH_IMAGE=1"]
     steps:
-<<<<<<< HEAD
       - name: Clone the git repo
         uses: actions/checkout@v2
         with:
-          fetch-depth: 50
-=======
-       - name: Clone the git repo
-         uses: actions/checkout@v2
-         with:
-            fetch-depth: 0
->>>>>>> 9b6e2400
+          fetch-depth: 0
 
       - name: Pull or rebuild the image
         run: cd $WORKDIR && ${{ matrix.CONFIG }} ./pull-or-rebuild-image.sh rebuild
@@ -73,7 +66,7 @@
       - name: Clone the git repo
         uses: actions/checkout@v2
         with:
-          fetch-depth: 50
+          fetch-depth: 0
 
       - name: Run the build
         run: cd $WORKDIR && ${{ matrix.CONFIG }} ./build.sh