--- conflicted
+++ resolved
@@ -283,8 +283,8 @@
 	b_tree_iterator operator++(int);
 	b_tree_iterator &operator--();
 	b_tree_iterator operator--(int);
-	bool operator==(const b_tree_iterator &other);
-	bool operator!=(const b_tree_iterator &other);
+	bool operator==(const b_tree_iterator &other) const;
+	bool operator!=(const b_tree_iterator &other) const;
 	reference operator*() const;
 	pointer operator->() const;
 
@@ -1061,7 +1061,6 @@
 	--_size;
 }
 
-<<<<<<< HEAD
 /**
  * Inherits child specified by iterator and 'left' bool.
  * Key is updated by smallest in right subtree.
@@ -1081,16 +1080,6 @@
 		children[pos] = child;
 	} else {
 		children[pos + 1] = child;
-=======
-	bool operator==(const b_tree_iterator &other) const
-	{
-		return current_node == other.current_node && leaf_it == other.leaf_it;
-	}
-
-	bool operator!=(const b_tree_iterator &other) const
-	{
-		return !(*this == other);
->>>>>>> 3a707a23
 	}
 }
 
@@ -1372,13 +1361,13 @@
 }
 
 template <typename LeafType, bool is_const>
-bool b_tree_iterator<LeafType, is_const>::operator==(const b_tree_iterator &other)
+bool b_tree_iterator<LeafType, is_const>::operator==(const b_tree_iterator &other) const
 {
 	return current_node == other.current_node && leaf_it == other.leaf_it;
 }
 
 template <typename LeafType, bool is_const>
-bool b_tree_iterator<LeafType, is_const>::operator!=(const b_tree_iterator &other)
+bool b_tree_iterator<LeafType, is_const>::operator!=(const b_tree_iterator &other) const
 {
 	return !(*this == other);
 }
