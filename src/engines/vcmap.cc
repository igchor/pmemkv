--- conflicted
+++ resolved
@@ -1,9 +1,5 @@
 // SPDX-License-Identifier: BSD-3-Clause
-<<<<<<< HEAD
-/* Copyright 2017-2020, Intel Corporation */
-=======
 /* Copyright 2017-2021, Intel Corporation */
->>>>>>> aa8a8d6e
 
 #include "vcmap.h"
 #include "../out.h"
