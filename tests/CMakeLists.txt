# SPDX-License-Identifier: BSD-3-Clause
# Copyright 2019-2021, Intel Corporation

include(ctest_helpers.cmake)

## Setup
add_custom_target(tests)

# Find valgrind
if(PKG_CONFIG_FOUND)
	pkg_check_modules(VALGRIND QUIET valgrind)
else()
	find_package(VALGRIND QUIET)
endif()

if(NOT VALGRIND_FOUND AND TESTS_USE_VALGRIND)
	message(FATAL_ERROR "Valgrind not found, but flag TESTS_USE_VALGRIND was set.")
elseif(NOT VALGRIND_FOUND)
	message(WARNING "Valgrind not found. Valgrind tests will not be performed.")
endif()

# Find libpmem & libpmemobj
if(PKG_CONFIG_FOUND)
	pkg_check_modules(LIBPMEMOBJ REQUIRED libpmemobj>=${LIBPMEMOBJ_REQUIRED_VERSION})
	pkg_check_modules(LIBPMEM REQUIRED libpmem>=${LIBPMEM_REQUIRED_VERSION})
else()
	find_package(LIBPMEMOBJ REQUIRED ${LIBPMEMOBJ_REQUIRED_VERSION})
	find_package(LIBPMEM REQUIRED ${LIBPMEM_REQUIRED_VERSION})
endif()

find_pmemcheck()
find_libunwind()
find_pmreorder()
find_pmempool()
find_gdb()

# Checks for when DEVELOPER_MODE is ON
add_cppstyle(tests ${CMAKE_CURRENT_SOURCE_DIR}/*.cc
		${CMAKE_CURRENT_SOURCE_DIR}/c_api/*.c
		${CMAKE_CURRENT_SOURCE_DIR}/common/*.h*
		${CMAKE_CURRENT_SOURCE_DIR}/common/*.c*
		${CMAKE_CURRENT_SOURCE_DIR}/compatibility/*.c*
		${CMAKE_CURRENT_SOURCE_DIR}/comparator/*.c*
		${CMAKE_CURRENT_SOURCE_DIR}/config/*.c*
		${CMAKE_CURRENT_SOURCE_DIR}/engine_scenarios/all/*.c*
		${CMAKE_CURRENT_SOURCE_DIR}/engine_scenarios/all/*.h*
		${CMAKE_CURRENT_SOURCE_DIR}/engine_scenarios/concurrent/*.c*
		${CMAKE_CURRENT_SOURCE_DIR}/engine_scenarios/memkind/*.c*
		${CMAKE_CURRENT_SOURCE_DIR}/engine_scenarios/persistent/*.c*
		${CMAKE_CURRENT_SOURCE_DIR}/engine_scenarios/pmemobj/*.c*
		${CMAKE_CURRENT_SOURCE_DIR}/engine_scenarios/pmemobj/*.h*
		${CMAKE_CURRENT_SOURCE_DIR}/engine_scenarios/sorted/*.c*
		${CMAKE_CURRENT_SOURCE_DIR}/engine_scenarios/sorted/*.h*)

add_check_whitespace(tests ${CMAKE_CURRENT_SOURCE_DIR}/*.*
		${CMAKE_CURRENT_SOURCE_DIR}/c_api/*.*
		${CMAKE_CURRENT_SOURCE_DIR}/cmake/*.*
		${CMAKE_CURRENT_SOURCE_DIR}/common/*.*
		${CMAKE_CURRENT_SOURCE_DIR}/compatibility/*.*
		${CMAKE_CURRENT_SOURCE_DIR}/comparator/*.*
		${CMAKE_CURRENT_SOURCE_DIR}/config/*.*
		${CMAKE_CURRENT_SOURCE_DIR}/engine_scenarios/all/*.*
		${CMAKE_CURRENT_SOURCE_DIR}/engine_scenarios/concurrent/*.*
		${CMAKE_CURRENT_SOURCE_DIR}/engine_scenarios/memkind/*.*
		${CMAKE_CURRENT_SOURCE_DIR}/engine_scenarios/persistent/*.*
		${CMAKE_CURRENT_SOURCE_DIR}/engine_scenarios/pmemobj/*.*
		${CMAKE_CURRENT_SOURCE_DIR}/engine_scenarios/sorted/*.*)

if(TESTS_JSON AND NOT BUILD_JSON_CONFIG)
	message(FATAL_ERROR "Tests requiring 'libpmemkv_json_config' library "
		"are enabled (with TESTS_JSON option), but the library is not built. "
		"If you want to run them use BUILD_JSON_CONFIG=ON option.")
elseif(NOT TESTS_JSON)
	message(WARNING
		"Most of pmemkv's tests require the 'libpmemkv_json_config' library. "
		"To enable these tests use TESTS_JSON option (and turn BUILD_JSON_CONFIG on).")
endif()

add_library(test_backtrace STATIC common/test_backtrace.c)
if(LIBUNWIND_FOUND)
	target_compile_definitions(test_backtrace PUBLIC USE_LIBUNWIND=1)
endif()

add_executable(check_is_pmem common/check_is_pmem.cpp)
target_link_libraries(check_is_pmem ${LIBPMEM_LIBRARIES})

if(COVERAGE AND VALGRIND_FOUND)
	message(STATUS "This is the Coverage build, skipping Valgrind tests")
endif()

## Common tests
build_test(wrong_engine_name_test wrong_engine_name_test.cc)
add_test_generic(NAME wrong_engine_name_test TRACERS none)

build_test(error_msg_test error_msg_test.cc)
add_test_generic(NAME error_msg_test TRACERS none)

if(BUILD_EXAMPLES AND ENGINE_CMAP)
	add_dependencies(tests example-pmemkv_basic_c
		example-pmemkv_basic_cpp
		example-pmemkv_pmemobj_cpp)
	add_test_generic(NAME example-pmemkv_basic_c TRACERS none)
	add_test_generic(NAME example-pmemkv_basic_cpp TRACERS none)
	add_test_generic(NAME example-pmemkv_pmemobj_cpp TRACERS none)

	if(BUILD_JSON_CONFIG)
		add_dependencies(tests example-pmemkv_config_c)
		add_test_generic(NAME example-pmemkv_config_c TRACERS none)
	endif()
elseif(BUILD_EXAMPLES AND NOT ENGINE_CMAP)
	message(WARNING
		"Examples use cmap engine, which is disabled, hence their execution "
		"is also disabled. If you want to run them use -DENGINE_CMAP=ON option.")
endif()

build_test(config_c config/config_c.c)
add_test_generic(NAME config_c TRACERS none memcheck)

build_test(config_cpp config/config_cpp.cc)
add_test_generic(NAME config_cpp TRACERS none memcheck)

build_test(blackhole_test engines/blackhole/blackhole_test.cc)
add_test_generic(NAME blackhole_test TRACERS none memcheck)

build_test_ext(NAME json_to_config SRC_FILES config/json_to_config.cc LIBS json)
add_test_generic(NAME json_to_config TRACERS none memcheck)

## Test scenarios (parametrized at least with engine name)
# Tests for all engines
build_test_ext(NAME put_get_remove SRC_FILES engine_scenarios/all/put_get_remove.cc LIBS json)
build_test_ext(NAME put_get_remove_charset_params SRC_FILES engine_scenarios/all/put_get_remove_charset_params.cc LIBS json)
build_test_ext(NAME put_get_remove_long_key SRC_FILES engine_scenarios/all/put_get_remove_long_key.cc LIBS json)
build_test_ext(NAME put_get_remove_params SRC_FILES engine_scenarios/all/put_get_remove_params.cc LIBS json)
build_test_ext(NAME put_get_std_map SRC_FILES engine_scenarios/all/put_get_std_map.cc LIBS json)
build_test_ext(NAME iterate SRC_FILES engine_scenarios/all/iterate.cc LIBS json)
build_test_ext(NAME error_handling_oom SRC_FILES engine_scenarios/all/error_handling_oom.cc LIBS json)

# Tests for concurrent engines
build_test_ext(NAME concurrent_iterate_params SRC_FILES engine_scenarios/concurrent/iterate_params.cc LIBS json)
build_test_ext(NAME concurrent_put_get_remove_params SRC_FILES engine_scenarios/concurrent/put_get_remove_params.cc LIBS json)
build_test_ext(NAME concurrent_put_get_remove_gen_params SRC_FILES engine_scenarios/concurrent/put_get_remove_gen_params.cc LIBS json)
build_test_ext(NAME concurrent_put_get_remove_single_op_params SRC_FILES engine_scenarios/concurrent/put_get_remove_single_op_params.cc LIBS json)

# Tests for peristent engines
build_test_ext(NAME persistent_not_found_verify SRC_FILES engine_scenarios/persistent/not_found_verify.cc LIBS json)
build_test_ext(NAME persistent_overwrite_verify SRC_FILES engine_scenarios/persistent/overwrite_verify.cc LIBS json)
build_test_ext(NAME persistent_put_remove_verify SRC_FILES engine_scenarios/persistent/put_remove_verify.cc LIBS json)
build_test_ext(NAME persistent_put_verify_asc_params SRC_FILES engine_scenarios/persistent/put_verify_asc_params.cc LIBS json)
build_test_ext(NAME persistent_put_verify_desc_params SRC_FILES engine_scenarios/persistent/put_verify_desc_params.cc LIBS json)
build_test_ext(NAME persistent_put_verify SRC_FILES engine_scenarios/persistent/put_verify.cc LIBS json)
build_test_ext(NAME persistent_put_get_std_map_multiple_reopen SRC_FILES engine_scenarios/persistent/put_get_std_map_multiple_reopen.cc LIBS json)
build_test_ext(NAME pmreorder_insert SRC_FILES engine_scenarios/pmreorder/insert.cc LIBS json)
build_test_ext(NAME pmreorder_erase SRC_FILES engine_scenarios/pmreorder/erase.cc LIBS json)

# Tests for sorted engines
build_test_ext(NAME sorted_iterate SRC_FILES engine_scenarios/sorted/iterate.cc LIBS json)
build_test_ext(NAME sorted_get_all_gen_params SRC_FILES engine_scenarios/sorted/get_all_gen_params.cc LIBS json)
build_test_ext(NAME sorted_get_above_gen_params SRC_FILES engine_scenarios/sorted/get_above_gen_params.cc LIBS json)
build_test_ext(NAME sorted_get_equal_above_gen_params SRC_FILES engine_scenarios/sorted/get_equal_above_gen_params.cc LIBS json)
build_test_ext(NAME sorted_get_below_gen_params SRC_FILES engine_scenarios/sorted/get_below_gen_params.cc LIBS json)
build_test_ext(NAME sorted_get_equal_below_gen_params SRC_FILES engine_scenarios/sorted/get_equal_below_gen_params.cc LIBS json)
build_test_ext(NAME sorted_get_between_gen_params SRC_FILES engine_scenarios/sorted/get_between_gen_params.cc LIBS json)

# Tests for pmemobj engines
build_test_ext(NAME pmemobj_error_handling_create SRC_FILES engine_scenarios/pmemobj/error_handling_create.cc LIBS json)
build_test_ext(NAME pmemobj_error_handling_defrag SRC_FILES engine_scenarios/pmemobj/error_handling_defrag.cc LIBS json)
build_test_ext(NAME pmemobj_error_handling_tx_path SRC_FILES engine_scenarios/pmemobj/error_handling_tx_path.cc LIBS json)
build_test_ext(NAME pmemobj_put_get_std_map_defrag SRC_FILES engine_scenarios/pmemobj/put_get_std_map_defrag.cc LIBS json)
build_test_ext(NAME pmemobj_error_handling_tx_oom SRC_FILES engine_scenarios/pmemobj/error_handling_tx_oom.cc engine_scenarios/pmemobj/mock_tx_alloc.cc LIBS json dl_libs)
build_test_ext(NAME pmemobj_error_handling_tx_oid SRC_FILES engine_scenarios/pmemobj/error_handling_tx_oid.cc LIBS json libpmemobj_cpp)
build_test_ext(NAME pmemobj_put_get_std_map_oid SRC_FILES engine_scenarios/pmemobj/put_get_std_map_oid.cc LIBS json libpmemobj_cpp)

# Tests for memkind engines
build_test_ext(NAME memkind_error_handling SRC_FILES engine_scenarios/memkind/error_handling.cc LIBS json)

# Tests for C API
build_test(c_api_null_db_config c_api/null_db_config.c)

# Tests for comparator
build_test_ext(NAME comparator_basic_c SRC_FILES comparator/basic.c LIBS json)
build_test_ext(NAME comparator_basic_persistent_c SRC_FILES comparator/basic_persistent.c LIBS json)
build_test_ext(NAME comparator_custom_reopen_c SRC_FILES comparator/custom_reopen.c LIBS json)
build_test_ext(NAME comparator_default_reopen_c SRC_FILES comparator/default_reopen.c LIBS json)
build_test_ext(NAME comparator_custom_reopen_cpp SRC_FILES comparator/custom_reopen.cc LIBS json)
build_test_ext(NAME comparator_default_reopen_cpp SRC_FILES comparator/default_reopen.cc LIBS json)

###################################### CMAP ####################################
if(ENGINE_CMAP)
	add_engine_test(ENGINE cmap
			BINARY c_api_null_db_config
			TRACERS none memcheck
			SCRIPT pmemobj_based/default.cmake)

	add_engine_test(ENGINE cmap
			BINARY put_get_remove
			TRACERS none memcheck pmemcheck
			SCRIPT pmemobj_based/default.cmake)

	add_engine_test(ENGINE cmap
			BINARY put_get_remove_charset_params
			TRACERS none memcheck pmemcheck
			SCRIPT pmemobj_based/default.cmake
			PARAMS 16 8)

	add_engine_test(ENGINE cmap
			BINARY put_get_remove_long_key
			TRACERS none memcheck pmemcheck
			SCRIPT pmemobj_based/default.cmake)

	add_engine_test(ENGINE cmap
			BINARY put_get_remove_params
			TRACERS none
			SCRIPT pmemobj_based/default.cmake
			DB_SIZE 4G PARAMS 400000)

	add_engine_test(ENGINE cmap
			BINARY put_get_remove_params
			TRACERS memcheck pmemcheck
			SCRIPT pmemobj_based/default.cmake
			DB_SIZE 1G PARAMS 4000)

	add_engine_test(ENGINE cmap
			BINARY put_get_std_map
			TRACERS none memcheck pmemcheck
			SCRIPT pmemobj_based/default.cmake
			PARAMS 1000 100 200)

	# XXX: https://github.com/pmem/libpmemobj-cpp/issues/516
	# add_engine_test(ENGINE cmap
	# BINARY error_handling_oom
	# TRACERS none
	# SCRIPT pmemobj_based/default.cmake
	# DB_SIZE 50M)

	add_engine_test(ENGINE cmap
			BINARY iterate
			TRACERS none memcheck pmemcheck
			SCRIPT pmemobj_based/default.cmake)

	add_engine_test(ENGINE cmap
			BINARY concurrent_put_get_remove_params
			TRACERS none memcheck
			SCRIPT pmemobj_based/default.cmake
			PARAMS 8 50)

	if(TESTS_PMEMOBJ_DRD_HELGRIND)
		add_engine_test(ENGINE cmap
				BINARY concurrent_put_get_remove_params
				TRACERS drd helgrind
				SCRIPT pmemobj_based/default.cmake
				PARAMS 8 50)
	endif()

	add_engine_test(ENGINE cmap
			BINARY concurrent_put_get_remove_gen_params
			TRACERS none memcheck
			SCRIPT pmemobj_based/default.cmake
			PARAMS 8 50 100)

	if(TESTS_PMEMOBJ_DRD_HELGRIND)
		add_engine_test(ENGINE cmap
				BINARY concurrent_put_get_remove_gen_params
				TRACERS drd helgrind
				SCRIPT pmemobj_based/default.cmake
				PARAMS 8 50 100)
	endif()

	add_engine_test(ENGINE cmap
			BINARY concurrent_put_get_remove_single_op_params
			TRACERS none
			SCRIPT pmemobj_based/default.cmake
			PARAMS 1000)

	add_engine_test(ENGINE cmap
			BINARY concurrent_put_get_remove_single_op_params
			TRACERS memcheck
			SCRIPT pmemobj_based/default.cmake
			PARAMS 400)

	if(TESTS_PMEMOBJ_DRD_HELGRIND)
		add_engine_test(ENGINE cmap
				BINARY concurrent_put_get_remove_single_op_params
				TRACERS drd helgrind
				SCRIPT pmemobj_based/default.cmake
				PARAMS 250)
	endif()

	add_engine_test(ENGINE cmap
			BINARY persistent_put_get_std_map_multiple_reopen
			TRACERS none memcheck pmemcheck
			SCRIPT pmemobj_based/default.cmake
			PARAMS 1000 100 200)

	add_engine_test(ENGINE cmap
			BINARY persistent_not_found_verify
			TRACERS none memcheck pmemcheck
			SCRIPT pmemobj_based/persistent/insert_check.cmake)

	add_engine_test(ENGINE cmap
			BINARY persistent_overwrite_verify
			TRACERS none memcheck pmemcheck
			SCRIPT pmemobj_based/persistent/insert_check.cmake)

	add_engine_test(ENGINE cmap
			BINARY persistent_put_remove_verify
			TRACERS none memcheck pmemcheck
			SCRIPT pmemobj_based/persistent/insert_check.cmake)

	add_engine_test(ENGINE cmap
			BINARY persistent_put_verify
			TRACERS none memcheck pmemcheck
			SCRIPT pmemobj_based/persistent/insert_check.cmake)

	add_engine_test(ENGINE cmap
			BINARY persistent_put_verify_asc_params
			TRACERS none memcheck pmemcheck
			SCRIPT pmemobj_based/persistent/insert_check.cmake
			DB_SIZE 1G PARAMS 4000)

	add_engine_test(ENGINE cmap
			BINARY persistent_put_verify_desc_params
			TRACERS none memcheck pmemcheck
			SCRIPT pmemobj_based/persistent/insert_check.cmake
			DB_SIZE 1G PARAMS 4000)

	add_engine_test(ENGINE cmap
			BINARY pmemobj_error_handling_tx_oom
			TRACERS none
			SCRIPT pmemobj_based/default.cmake
			DB_SIZE 200M)

	if(TESTS_LONG)
		add_engine_test(ENGINE cmap
				BINARY pmemobj_error_handling_tx_oom
				TRACERS memcheck
				SCRIPT pmemobj_based/default.cmake
				DB_SIZE 200M)
	endif()

	add_engine_test(ENGINE cmap
			BINARY pmemobj_error_handling_create
			TRACERS none memcheck
			SCRIPT pmemobj_based/pmemobj/error_handling_create.cmake)

	add_engine_test(ENGINE cmap
			BINARY pmemobj_error_handling_tx_oid
			TRACERS none memcheck
			SCRIPT pmemobj_based/pmemobj/error_handling_tx_oid.cmake)

	add_engine_test(ENGINE cmap
			BINARY pmemobj_error_handling_tx_path
			TRACERS none memcheck
			SCRIPT pmemobj_based/pmemobj/error_handling_tx_path.cmake)

	add_engine_test(ENGINE cmap
			BINARY pmemobj_error_handling_defrag
			TRACERS none memcheck
			SCRIPT pmemobj_based/default.cmake)

	add_engine_test(ENGINE cmap
			BINARY pmemobj_put_get_std_map_defrag
			TRACERS none memcheck pmemcheck
			SCRIPT pmemobj_based/default.cmake
			PARAMS 1000 100 200)

	add_engine_test(ENGINE cmap
			BINARY pmemobj_put_get_std_map_oid
			TRACERS none memcheck pmemcheck
			SCRIPT pmemobj_based/pmemobj/put_get_std_map_oid.cmake
			PARAMS 1000 100 200)

	add_engine_test(ENGINE cmap
			BINARY put_get_std_map
			TRACERS none memcheck pmemcheck
			SCRIPT pmemobj_based/pmemobj/put_get_std_map_force_create.cmake
			PARAMS 1000 100 200)
endif(ENGINE_CMAP)
################################################################################
###################################### CSMAP ###################################
if(ENGINE_CSMAP)
	add_engine_test(ENGINE csmap
			BINARY c_api_null_db_config
			TRACERS none memcheck
			SCRIPT pmemobj_based/default.cmake)

	add_engine_test(ENGINE csmap
			BINARY comparator_basic_c
			TRACERS none memcheck pmemcheck
			SCRIPT pmemobj_based/persistent/insert_check.cmake)

	add_engine_test(ENGINE csmap
			BINARY comparator_basic_persistent_c
			TRACERS none memcheck pmemcheck
			SCRIPT pmemobj_based/persistent/insert_check.cmake)

	add_engine_test(ENGINE csmap
			BINARY comparator_custom_reopen_c
			TRACERS none memcheck pmemcheck
			SCRIPT pmemobj_based/persistent/insert_check.cmake)

	add_engine_test(ENGINE csmap
			BINARY comparator_default_reopen_c
			TRACERS none memcheck pmemcheck
			SCRIPT pmemobj_based/persistent/insert_check.cmake)

	add_engine_test(ENGINE csmap
			BINARY comparator_custom_reopen_cpp
			TRACERS none memcheck pmemcheck
			SCRIPT pmemobj_based/persistent/insert_check.cmake)

	add_engine_test(ENGINE csmap
			BINARY comparator_default_reopen_cpp
			TRACERS none memcheck pmemcheck
			SCRIPT pmemobj_based/persistent/insert_check.cmake)

	add_engine_test(ENGINE csmap
			BINARY put_get_remove
			TRACERS none memcheck pmemcheck
			SCRIPT pmemobj_based/default.cmake)

	add_engine_test(ENGINE csmap
			BINARY put_get_remove_charset_params
			TRACERS none memcheck pmemcheck
			SCRIPT pmemobj_based/default.cmake
			PARAMS 16 8)

	add_engine_test(ENGINE csmap
			BINARY put_get_remove_long_key
			TRACERS none memcheck pmemcheck
			SCRIPT pmemobj_based/default.cmake)

	add_engine_test(ENGINE csmap
			BINARY put_get_remove_params
			TRACERS none
			SCRIPT pmemobj_based/default.cmake
			DB_SIZE 4G PARAMS 400000)

	add_engine_test(ENGINE csmap
			BINARY put_get_remove_params
			TRACERS memcheck pmemcheck
			SCRIPT pmemobj_based/default.cmake
			DB_SIZE 1G PARAMS 4000)

	add_engine_test(ENGINE csmap
			BINARY put_get_std_map
			TRACERS none memcheck pmemcheck
			SCRIPT pmemobj_based/default.cmake
			PARAMS 1000 100 200)

	# XXX: investigate failure (possibly https://github.com/pmem/libpmemobj-cpp/issues/516)
	# add_engine_test(ENGINE csmap
	# BINARY error_handling_oom
	# TRACERS none
	# SCRIPT pmemobj_based/default.cmake
	# DB_SIZE 50M)

	add_engine_test(ENGINE csmap
			BINARY iterate
			TRACERS none memcheck pmemcheck
			SCRIPT pmemobj_based/default.cmake)

	add_engine_test(ENGINE csmap
			BINARY sorted_iterate
			TRACERS none memcheck pmemcheck
			SCRIPT pmemobj_based/default.cmake)

	add_engine_test(ENGINE csmap
			BINARY sorted_get_all_gen_params
			TRACERS none memcheck pmemcheck
			SCRIPT pmemobj_based/default.cmake
			PARAMS 32 8)

	add_engine_test(ENGINE csmap
			BINARY sorted_get_above_gen_params
			TRACERS none memcheck pmemcheck
			SCRIPT pmemobj_based/default.cmake
			PARAMS default 32 8)

	add_engine_test(ENGINE csmap
			BINARY sorted_get_above_gen_params
			TRACERS none memcheck pmemcheck
			SCRIPT pmemobj_based/default.cmake
			PARAMS reverse 32 8)

	add_engine_test(ENGINE csmap
			BINARY sorted_get_equal_above_gen_params
			TRACERS none memcheck pmemcheck
			SCRIPT pmemobj_based/default.cmake
			PARAMS 32 8)

	add_engine_test(ENGINE csmap
			BINARY sorted_get_below_gen_params
			TRACERS none memcheck pmemcheck
			SCRIPT pmemobj_based/default.cmake
			PARAMS 32 8)

	add_engine_test(ENGINE csmap
			BINARY sorted_get_equal_below_gen_params
			TRACERS none memcheck pmemcheck
			SCRIPT pmemobj_based/default.cmake
			PARAMS 32 8)

	add_engine_test(ENGINE csmap
			BINARY sorted_get_between_gen_params
			TRACERS none memcheck pmemcheck
			SCRIPT pmemobj_based/default.cmake
			PARAMS 32 8)

	add_engine_test(ENGINE csmap
			BINARY concurrent_iterate_params
			TRACERS none memcheck pmemcheck
			SCRIPT pmemobj_based/default.cmake
			PARAMS 24 200)

	if(TESTS_PMEMOBJ_DRD_HELGRIND)
		add_engine_test(ENGINE csmap
				BINARY concurrent_iterate_params
				TRACERS drd # helgrind XXX: skip list lock order error
				SCRIPT pmemobj_based/default.cmake
				PARAMS 4 50)
	endif()

	add_engine_test(ENGINE csmap
			BINARY concurrent_put_get_remove_params
			TRACERS none memcheck pmemcheck
			SCRIPT pmemobj_based/default.cmake
			PARAMS 8 50)

<<<<<<< HEAD
	if(TESTS_PMEMOBJ_DRD_HELGRIND)
=======
	if (TESTS_PMEMOBJ_DRD_HELGRIND AND TESTS_LONG)
>>>>>>> 96bc8a33
		add_engine_test(ENGINE csmap
				BINARY concurrent_put_get_remove_params
				TRACERS drd # helgrind XXX: skip list lock order error
				SCRIPT pmemobj_based/default.cmake
				PARAMS 8 10)
		if(TESTS_LONG)
			add_engine_test(ENGINE csmap
					BINARY concurrent_put_get_remove_params
					TRACERS drd # helgrind XXX: skip list lock order error
					SCRIPT pmemobj_based/default.cmake
					PARAMS 8 50)
		endif()
	endif()

	add_engine_test(ENGINE csmap
			BINARY concurrent_put_get_remove_gen_params
			TRACERS none memcheck pmemcheck
			SCRIPT pmemobj_based/default.cmake
			PARAMS 8 50 100)

	if(TESTS_PMEMOBJ_DRD_HELGRIND)
		add_engine_test(ENGINE csmap
				BINARY concurrent_put_get_remove_gen_params
				TRACERS drd # helgrind XXX: skip list lock order error
				SCRIPT pmemobj_based/default.cmake
				PARAMS 8 50 100)
	endif()

	add_engine_test(ENGINE csmap
			BINARY concurrent_put_get_remove_single_op_params
			TRACERS none
			SCRIPT pmemobj_based/default.cmake
			PARAMS 1000)

	add_engine_test(ENGINE csmap
			BINARY concurrent_put_get_remove_single_op_params
			TRACERS memcheck pmemcheck
			SCRIPT pmemobj_based/default.cmake
			PARAMS 400)

	if(TESTS_PMEMOBJ_DRD_HELGRIND)
		add_engine_test(ENGINE csmap
				BINARY concurrent_put_get_remove_single_op_params
				TRACERS drd # helgrind XXX: skip list lock order error
				SCRIPT pmemobj_based/default.cmake
				PARAMS 100)

		if(TESTS_LONG)
			add_engine_test(ENGINE csmap
					BINARY concurrent_put_get_remove_single_op_params
					TRACERS drd # helgrind XXX: skip list lock order error
					SCRIPT pmemobj_based/default.cmake
					PARAMS 400)
		endif()
	endif()

	add_engine_test(ENGINE csmap
			BINARY persistent_put_get_std_map_multiple_reopen
			TRACERS none memcheck pmemcheck
			SCRIPT pmemobj_based/default.cmake
			PARAMS 1000 100 200)

	add_engine_test(ENGINE csmap
			BINARY persistent_not_found_verify
			TRACERS none memcheck pmemcheck
			SCRIPT pmemobj_based/persistent/insert_check.cmake)

	add_engine_test(ENGINE csmap
			BINARY persistent_overwrite_verify
			TRACERS none memcheck pmemcheck
			SCRIPT pmemobj_based/persistent/insert_check.cmake)

	add_engine_test(ENGINE csmap
			BINARY persistent_put_remove_verify
			TRACERS none memcheck pmemcheck
			SCRIPT pmemobj_based/persistent/insert_check.cmake)

	add_engine_test(ENGINE csmap
			BINARY persistent_put_verify
			TRACERS none memcheck pmemcheck
			SCRIPT pmemobj_based/persistent/insert_check.cmake)

	add_engine_test(ENGINE csmap
			BINARY persistent_put_verify_asc_params
			TRACERS none memcheck pmemcheck
			SCRIPT pmemobj_based/persistent/insert_check.cmake
			DB_SIZE 1G PARAMS 4000)

	add_engine_test(ENGINE csmap
			BINARY persistent_put_verify_desc_params
			TRACERS none memcheck pmemcheck
			SCRIPT pmemobj_based/persistent/insert_check.cmake
			DB_SIZE 1G PARAMS 4000)

	add_engine_test(ENGINE csmap
			BINARY pmemobj_error_handling_tx_oom
			TRACERS none
			SCRIPT pmemobj_based/default.cmake
			DB_SIZE 200M)

	if(TESTS_LONG)
		add_engine_test(ENGINE csmap
				BINARY pmemobj_error_handling_tx_oom
				TRACERS memcheck
				SCRIPT pmemobj_based/default.cmake
				DB_SIZE 200M)
	endif()

	add_engine_test(ENGINE csmap
			BINARY pmemobj_error_handling_create
			TRACERS none memcheck
			SCRIPT pmemobj_based/pmemobj/error_handling_create.cmake)

	add_engine_test(ENGINE csmap
			BINARY pmemobj_error_handling_tx_oid
			TRACERS none memcheck
			SCRIPT pmemobj_based/pmemobj/error_handling_tx_oid.cmake)

	add_engine_test(ENGINE csmap
			BINARY pmemobj_error_handling_tx_path
			TRACERS none memcheck
			SCRIPT pmemobj_based/pmemobj/error_handling_tx_path.cmake)

	# XXX - CSMAP does not support defrag yet
	# add_engine_test(ENGINE csmap
	# BINARY pmemobj_error_handling_defrag
	# TRACERS none memcheck
	# SCRIPT pmemobj_based/default.cmake)

	# XXX - CSMAP does not support defrag yet
	# add_engine_test(ENGINE csmap
	# BINARY pmemobj_put_get_std_map_defrag
	# TRACERS none memcheck pmemcheck
	# SCRIPT pmemobj_based/default.cmake
	# PARAMS 1000 100 200)

	add_engine_test(ENGINE csmap
			BINARY pmemobj_put_get_std_map_oid
			TRACERS none memcheck pmemcheck
			SCRIPT pmemobj_based/pmemobj/put_get_std_map_oid.cmake
			PARAMS 1000 100 200)

	add_engine_test(ENGINE csmap
			BINARY put_get_std_map
			TRACERS none memcheck pmemcheck
			SCRIPT pmemobj_based/pmemobj/put_get_std_map_force_create.cmake
			PARAMS 1000 100 200)
endif(ENGINE_CSMAP)
################################################################################
###################################### VCMAP ###################################
if(ENGINE_VCMAP)
	add_engine_test(ENGINE vcmap
			BINARY c_api_null_db_config
			TRACERS none memcheck
			SCRIPT memkind_based/default.cmake)

	add_engine_test(ENGINE vcmap
			BINARY put_get_remove
			TRACERS none memcheck
			SCRIPT memkind_based/default.cmake)

	add_engine_test(ENGINE vcmap
			BINARY put_get_remove_charset_params
			TRACERS none memcheck
			SCRIPT memkind_based/default.cmake
			PARAMS 16 8)

	add_engine_test(ENGINE vcmap
			BINARY put_get_remove_long_key
			TRACERS none memcheck
			SCRIPT memkind_based/default.cmake)

	add_engine_test(ENGINE vcmap
			BINARY put_get_remove_params
			TRACERS none
			SCRIPT memkind_based/default.cmake
			DB_SIZE 4294967296 PARAMS 400000)

	add_engine_test(ENGINE vcmap
			BINARY put_get_remove_params
			TRACERS memcheck
			SCRIPT memkind_based/default.cmake
			DB_SIZE 4294967296 PARAMS 4000)

	add_engine_test(ENGINE vcmap
			BINARY put_get_std_map
			TRACERS none memcheck
			SCRIPT memkind_based/default.cmake
			PARAMS 1000 100 200)

	# XXX: https://github.com/pmem/pmemkv/issues/623
	# add_engine_test(ENGINE vcmap
	# BINARY error_handling_oom
	# TRACERS none memcheck
	# SCRIPT memkind_based/default.cmake
	# DB_SIZE 50485760)

	add_engine_test(ENGINE vcmap
			BINARY iterate
			TRACERS none memcheck
			SCRIPT memkind_based/default.cmake)

	add_engine_test(ENGINE vcmap
			BINARY concurrent_put_get_remove_params
			TRACERS none memcheck # XXX - tbb lock does not work well with drd or helgrind
			SCRIPT memkind_based/default.cmake
			PARAMS 8 50)

	add_engine_test(ENGINE vcmap
			BINARY concurrent_put_get_remove_gen_params
			TRACERS none memcheck # XXX - tbb lock does not work well with drd or helgrind
			SCRIPT memkind_based/default.cmake
			PARAMS 8 50 100)

	add_engine_test(ENGINE vcmap
			BINARY concurrent_put_get_remove_single_op_params
			TRACERS none # XXX - tbb lock does not work well with drd or helgrind
			SCRIPT memkind_based/default.cmake
			DB_SIZE "MIN_JEMALLOC_ARENA_SIZE" PARAMS 1000)

	add_engine_test(ENGINE vcmap
			BINARY concurrent_put_get_remove_single_op_params
			TRACERS memcheck # XXX - tbb lock does not work well with drd or helgrind
			SCRIPT memkind_based/default.cmake
			DB_SIZE "MIN_JEMALLOC_ARENA_SIZE" PARAMS 400)

	add_engine_test(ENGINE vcmap
			BINARY memkind_error_handling
			TRACERS none memcheck
			SCRIPT memkind_based/memkind/error_handling.cmake)
endif(ENGINE_VCMAP)
################################################################################
###################################### VSMAP ###################################
if(ENGINE_VSMAP)
	add_engine_test(ENGINE vsmap
			BINARY c_api_null_db_config
			TRACERS none memcheck
			SCRIPT memkind_based/default.cmake)

	add_engine_test(ENGINE vsmap
			BINARY comparator_basic_c
			TRACERS none memcheck
			SCRIPT memkind_based/default.cmake)

	add_engine_test(ENGINE vsmap
			BINARY put_get_remove
			TRACERS none memcheck
			SCRIPT memkind_based/default.cmake)

	add_engine_test(ENGINE vsmap
			BINARY put_get_remove_charset_params
			TRACERS none memcheck
			SCRIPT memkind_based/default.cmake
			PARAMS 16 8)

	add_engine_test(ENGINE vsmap
			BINARY put_get_remove_long_key
			TRACERS none memcheck
			SCRIPT memkind_based/default.cmake)

	add_engine_test(ENGINE vsmap
			BINARY put_get_remove_params
			TRACERS none
			SCRIPT memkind_based/default.cmake
			DB_SIZE 4294967296 PARAMS 400000)

	add_engine_test(ENGINE vsmap
			BINARY put_get_remove_params
			TRACERS memcheck
			SCRIPT memkind_based/default.cmake
			DB_SIZE 4294967296 PARAMS 4000)

	add_engine_test(ENGINE vsmap
			BINARY put_get_std_map
			TRACERS none memcheck
			SCRIPT memkind_based/default.cmake
			PARAMS 1000 100 200)

	add_engine_test(ENGINE vsmap
			BINARY error_handling_oom
			TRACERS none memcheck
			SCRIPT memkind_based/default.cmake
			DB_SIZE 50485760)

	add_engine_test(ENGINE vsmap
			BINARY iterate
			TRACERS none memcheck
			SCRIPT memkind_based/default.cmake)

	add_engine_test(ENGINE vsmap
			BINARY sorted_iterate
			TRACERS none memcheck
			SCRIPT memkind_based/default.cmake)

	add_engine_test(ENGINE vsmap
			BINARY sorted_get_all_gen_params
			TRACERS none memcheck
			SCRIPT memkind_based/default.cmake
			PARAMS 32 8)

	add_engine_test(ENGINE vsmap
			BINARY sorted_get_above_gen_params
			TRACERS none memcheck
			SCRIPT memkind_based/default.cmake
			PARAMS default 32 8)

	add_engine_test(ENGINE vsmap
			BINARY sorted_get_above_gen_params
			TRACERS none memcheck
			SCRIPT memkind_based/default.cmake
			PARAMS reverse 32 8)

	add_engine_test(ENGINE vsmap
			BINARY sorted_get_equal_above_gen_params
			TRACERS none memcheck
			SCRIPT memkind_based/default.cmake
			PARAMS 32 8)

	add_engine_test(ENGINE vsmap
			BINARY sorted_get_below_gen_params
			TRACERS none memcheck
			SCRIPT memkind_based/default.cmake
			PARAMS 32 8)

	add_engine_test(ENGINE vsmap
			BINARY sorted_get_equal_below_gen_params
			TRACERS none memcheck
			SCRIPT memkind_based/default.cmake
			PARAMS 32 8)

	add_engine_test(ENGINE vsmap
			BINARY sorted_get_between_gen_params
			TRACERS none memcheck
			SCRIPT memkind_based/default.cmake
			PARAMS 32 8)

	add_engine_test(ENGINE vsmap
			BINARY memkind_error_handling
			TRACERS none memcheck
			SCRIPT memkind_based/memkind/error_handling.cmake)
endif(ENGINE_VSMAP)
################################################################################
###################################### TREE3 ###################################
if(ENGINE_TREE3)
	# XXX - all memcheck and pmemcheck tests are disabled due to failures
	# Need to investigate

	add_engine_test(ENGINE tree3
			BINARY c_api_null_db_config
			TRACERS none #memcheck
			SCRIPT pmemobj_based/default.cmake)

	# XXX - add comparator support to tree3
	# add_engine_test(ENGINE tree3
	# BINARY c_api_comparator
	# TRACERS none memcheck
	# SCRIPT pmemobj_based/default.cmake)

	add_engine_test(ENGINE tree3
			BINARY put_get_remove
			TRACERS none #memcheck pmemcheck
			SCRIPT pmemobj_based/default.cmake)

	add_engine_test(ENGINE tree3
			BINARY put_get_remove_charset_params
			TRACERS none #memcheck pmemcheck
			SCRIPT pmemobj_based/default.cmake
			PARAMS 16 8)

	add_engine_test(ENGINE tree3
			BINARY put_get_remove_long_key
			TRACERS none #memcheck pmemcheck
			SCRIPT pmemobj_based/default.cmake)

	add_engine_test(ENGINE tree3
			BINARY put_get_remove_params
			TRACERS none #memcheck
			SCRIPT pmemobj_based/default.cmake
			DB_SIZE 4G PARAMS 400000)

	add_engine_test(ENGINE tree3
			BINARY put_get_std_map
			TRACERS none #memcheck pmemcheck
			SCRIPT pmemobj_based/default.cmake
			PARAMS 1000 100 200)

	add_engine_test(ENGINE tree3
			BINARY error_handling_oom
			TRACERS none #memcheck
			SCRIPT pmemobj_based/default.cmake
			DB_SIZE 20M)

	# XXX - inverstigate failure
	# add_engine_test(ENGINE tree3
	# BINARY iterate
	# TRACERS none memcheck pmemcheck
	# SCRIPT pmemobj_based/default.cmake)

	add_engine_test(ENGINE tree3
			BINARY persistent_put_get_std_map_multiple_reopen
			TRACERS none #memcheck pmemcheck
			SCRIPT pmemobj_based/default.cmake
			PARAMS 1000 100 200)

	add_engine_test(ENGINE tree3
			BINARY persistent_not_found_verify
			TRACERS none #memcheck pmemcheck
			SCRIPT pmemobj_based/persistent/insert_check.cmake)

	add_engine_test(ENGINE tree3
			BINARY persistent_overwrite_verify
			TRACERS none #memcheck pmemcheck
			SCRIPT pmemobj_based/persistent/insert_check.cmake)

	add_engine_test(ENGINE tree3
			BINARY persistent_put_remove_verify
			TRACERS none #memcheck pmemcheck
			SCRIPT pmemobj_based/persistent/insert_check.cmake)

	add_engine_test(ENGINE tree3
			BINARY persistent_put_verify
			TRACERS none #memcheck pmemcheck
			SCRIPT pmemobj_based/persistent/insert_check.cmake)

	add_engine_test(ENGINE tree3
			BINARY persistent_put_verify_asc_params
			TRACERS none #memcheck pmemcheck
			SCRIPT pmemobj_based/persistent/insert_check.cmake
			DB_SIZE 1G PARAMS 6000)

	add_engine_test(ENGINE tree3
			BINARY persistent_put_verify_asc_params
			TRACERS none #memcheck pmemcheck
			SCRIPT pmemobj_based/persistent/insert_check.cmake
			DB_SIZE 1G PARAMS 144) # 144 is limit for one inner node

	add_engine_test(ENGINE tree3
			BINARY persistent_put_verify_desc_params
			TRACERS none #memcheck pmemcheck
			SCRIPT pmemobj_based/persistent/insert_check.cmake
			DB_SIZE 1G PARAMS 6000)

	add_engine_test(ENGINE tree3
			BINARY persistent_put_verify_desc_params
			TRACERS none #memcheck pmemcheck
			SCRIPT pmemobj_based/persistent/insert_check.cmake
			DB_SIZE 1G PARAMS 144) # 144 is limit for one inner node

	add_engine_test(ENGINE tree3
			BINARY pmemobj_error_handling_tx_oom
			TRACERS none #memcheck pmemcheck
			SCRIPT pmemobj_based/default.cmake)

	add_engine_test(ENGINE tree3
			BINARY pmemobj_error_handling_create
			TRACERS none #memcheck
			SCRIPT pmemobj_based/pmemobj/error_handling_create.cmake)

	# XXX - defrag not supported
	# add_engine_test(ENGINE tree3
	# BINARY pmemobj_error_handling_tx_oid
	# TRACERS none memcheck
	# SCRIPT pmemobj_based/pmemobj/error_handling_tx_oid.cmake)

	# XXX - defrag not supported
	# add_engine_test(ENGINE tree3
	# BINARY pmemobj_error_handling_tx_path
	# TRACERS none memcheck
	# SCRIPT pmemobj_based/pmemobj/error_handling_tx_path.cmake)

	# XXX - defrag not supported
	# add_engine_test(ENGINE tree3
	# BINARY pmemobj_error_handling_defrag
	# TRACERS none memcheck
	# SCRIPT pmemobj_based/default.cmake)

	# XXX - defrag not supported
	# add_engine_test(ENGINE tree3
	# BINARY pmemobj_put_get_std_map_defrag
	# TRACERS none memcheck pmemcheck
	# SCRIPT pmemobj_based/default.cmake
	# PARAMS 1000 100 200)

	add_engine_test(ENGINE tree3
			BINARY pmemobj_put_get_std_map_oid
			TRACERS none #memcheck pmemcheck
			SCRIPT pmemobj_based/pmemobj/put_get_std_map_oid.cmake
			PARAMS 1000 100 200)

	add_engine_test(ENGINE tree3
			BINARY put_get_std_map
			TRACERS none #memcheck pmemcheck
			SCRIPT pmemobj_based/pmemobj/put_get_std_map_force_create.cmake
			PARAMS 1000 100 200)

	# XXX fail to investigate
	# add_engine_test(ENGINE tree3
	# BINARY sorted_iterate
	# TRACERS none memcheck pmemcheck
	# SCRIPT pmemobj_based/default.cmake)

	# XXX to be tested
	# add_engine_test(ENGINE tree3
	# BINARY sorted_get_all_gen_params
	# TRACERS none memcheck pmemcheck
	# SCRIPT pmemobj_based/default.cmake
	# PARAMS 32 8)

	# XXX to be tested
	# add_engine_test(ENGINE tree3
	# BINARY sorted_get_above_gen_params
	# TRACERS none memcheck pmemcheck
	# SCRIPT pmemobj_based/default.cmake
	# PARAMS 32 8)

	# XXX to be tested
	# add_engine_test(ENGINE tree3
	# BINARY sorted_get_equal_above_gen_params
	# TRACERS none memcheck pmemcheck
	# SCRIPT pmemobj_based/default.cmake
	# PARAMS 32 8)

	# XXX to be tested
	# add_engine_test(ENGINE tree3
	# BINARY sorted_get_below_gen_params
	# TRACERS none memcheck pmemcheck
	# SCRIPT pmemobj_based/default.cmake
	# PARAMS 32 8)

	# XXX to be tested
	# add_engine_test(ENGINE tree3
	# BINARY sorted_get_equal_below_gen_params
	# TRACERS none memcheck pmemcheck
	# SCRIPT pmemobj_based/default.cmake
	# PARAMS 32 8)

	# XXX to be tested
	# add_engine_test(ENGINE tree3
	# BINARY sorted_get_between_gen_params
	# TRACERS none memcheck pmemcheck
	# SCRIPT pmemobj_based/default.cmake
	# PARAMS 32 8)
endif(ENGINE_TREE3)
################################################################################
###################################### STREE ###################################
if(ENGINE_STREE)
	add_engine_test(ENGINE stree
			BINARY c_api_null_db_config
			TRACERS none memcheck
			SCRIPT pmemobj_based/default.cmake)

	add_engine_test(ENGINE stree
			BINARY comparator_basic_c
			TRACERS none memcheck pmemcheck
			SCRIPT pmemobj_based/persistent/insert_check.cmake)

	add_engine_test(ENGINE stree
			BINARY comparator_basic_persistent_c
			TRACERS none memcheck pmemcheck
			SCRIPT pmemobj_based/persistent/insert_check.cmake)

	add_engine_test(ENGINE stree
			BINARY comparator_custom_reopen_c
			TRACERS none memcheck pmemcheck
			SCRIPT pmemobj_based/persistent/insert_check.cmake)

	add_engine_test(ENGINE stree
			BINARY comparator_default_reopen_c
			TRACERS none memcheck pmemcheck
			SCRIPT pmemobj_based/persistent/insert_check.cmake)

	add_engine_test(ENGINE stree
			BINARY comparator_custom_reopen_cpp
			TRACERS none memcheck pmemcheck
			SCRIPT pmemobj_based/persistent/insert_check.cmake)

	add_engine_test(ENGINE stree
			BINARY comparator_default_reopen_cpp
			TRACERS none memcheck pmemcheck
			SCRIPT pmemobj_based/persistent/insert_check.cmake)

	add_engine_test(ENGINE stree
			BINARY put_get_remove
			TRACERS none memcheck pmemcheck
			SCRIPT pmemobj_based/default.cmake)

	add_engine_test(ENGINE stree
			BINARY put_get_remove_charset_params
			TRACERS none memcheck pmemcheck
			SCRIPT pmemobj_based/default.cmake
			PARAMS 16 8)

	add_engine_test(ENGINE stree
			BINARY put_get_remove_long_key
			TRACERS none memcheck pmemcheck
			SCRIPT pmemobj_based/default.cmake)

	add_engine_test(ENGINE stree
				BINARY put_get_remove_params
				TRACERS none memcheck pmemcheck
				SCRIPT pmemobj_based/default.cmake
				DB_SIZE 1G PARAMS 10000)

	if (TESTS_LONG)
		add_engine_test(ENGINE stree
				BINARY put_get_remove_params
				TRACERS none memcheck pmemcheck
				SCRIPT pmemobj_based/default.cmake
				DB_SIZE 4G PARAMS 400000)
	endif()

	if(PMREORDER_SUPPORTED)
		add_engine_test(ENGINE stree
				BINARY pmreorder_insert
				TRACERS none
				SCRIPT pmemobj_based/pmreorder/insert.cmake)

		add_engine_test(ENGINE stree
				BINARY pmreorder_erase
				TRACERS none
				SCRIPT pmemobj_based/pmreorder/erase.cmake)
	endif()

	add_engine_test(ENGINE stree
			BINARY put_get_std_map
			TRACERS none memcheck pmemcheck
			SCRIPT pmemobj_based/default.cmake
			PARAMS 1000 20 200)

	# XXX: investigate failure (possibly https://github.com/pmem/libpmemobj-cpp/issues/516)
	# add_engine_test(ENGINE stree
	# BINARY error_handling_oom
	# TRACERS none memcheck
	# SCRIPT pmemobj_based/default.cmake
	# DB_SIZE 20M)

	add_engine_test(ENGINE stree
			BINARY iterate
			TRACERS none memcheck pmemcheck
			SCRIPT pmemobj_based/default.cmake)

	add_engine_test(ENGINE stree
			BINARY persistent_put_get_std_map_multiple_reopen
			TRACERS none memcheck pmemcheck
			SCRIPT pmemobj_based/default.cmake
			PARAMS 1000 20 200)

	add_engine_test(ENGINE stree
			BINARY persistent_not_found_verify
			TRACERS none memcheck pmemcheck
			SCRIPT pmemobj_based/persistent/insert_check.cmake)

	add_engine_test(ENGINE stree
			BINARY persistent_overwrite_verify
			TRACERS none memcheck pmemcheck
			SCRIPT pmemobj_based/persistent/insert_check.cmake)

	add_engine_test(ENGINE stree
			BINARY persistent_put_remove_verify
			TRACERS none memcheck pmemcheck
			SCRIPT pmemobj_based/persistent/insert_check.cmake)

	add_engine_test(ENGINE stree
			BINARY persistent_put_verify
			TRACERS none memcheck pmemcheck
			SCRIPT pmemobj_based/persistent/insert_check.cmake)

	add_engine_test(ENGINE stree
			BINARY persistent_put_verify_asc_params
			TRACERS none memcheck pmemcheck
			SCRIPT pmemobj_based/persistent/insert_check.cmake
			DB_SIZE 1G PARAMS 4000)

	add_engine_test(ENGINE stree
			BINARY persistent_put_verify_desc_params
			TRACERS none memcheck pmemcheck
			SCRIPT pmemobj_based/persistent/insert_check.cmake
			DB_SIZE 1G PARAMS 4000)

	add_engine_test(ENGINE stree
			BINARY pmemobj_error_handling_create
			TRACERS none memcheck
			SCRIPT pmemobj_based/pmemobj/error_handling_create.cmake)

	# XXX - defrag not supported
	# add_engine_test(ENGINE stree
	# BINARY pmemobj_error_handling_tx_oid
	# TRACERS none memcheck
	# SCRIPT pmemobj_based/pmemobj/error_handling_tx_oid.cmake)

	# XXX - defrag not supported
	# add_engine_test(ENGINE stree
	# BINARY pmemobj_error_handling_tx_path
	# TRACERS none memcheck
	# SCRIPT pmemobj_based/pmemobj/error_handling_tx_path.cmake)

	# XXX - defrag not supported
	# add_engine_test(ENGINE stree
	# BINARY pmemobj_error_handling_defrag
	# TRACERS none memcheck
	# SCRIPT pmemobj_based/default.cmake)

	# XXX - defrag not supported
	# add_engine_test(ENGINE stree
	# BINARY pmemobj_put_get_std_map_defrag
	# TRACERS none memcheck pmemcheck
	# SCRIPT pmemobj_based/default.cmake
	# PARAMS 1000 100 200)

	# XXX: investigate failure (possibly https://github.com/pmem/libpmemobj-cpp/issues/516)
	# add_engine_test(ENGINE stree
	# BINARY pmemobj_error_handling_tx_oom
	# TRACERS none
	# SCRIPT pmemobj_based/default.cmake
	# DB_SIZE 200M)
	# if(TESTS_LONG)
	# add_engine_test(ENGINE stree
	# BINARY pmemobj_error_handling_tx_oom
	# TRACERS memcheck
	# SCRIPT pmemobj_based/default.cmake
	# DB_SIZE 200M)
	# endif()

	add_engine_test(ENGINE stree
			BINARY pmemobj_put_get_std_map_oid
			TRACERS none memcheck pmemcheck
			SCRIPT pmemobj_based/pmemobj/put_get_std_map_oid.cmake
			PARAMS 1000 20 200)

	add_engine_test(ENGINE stree
			BINARY put_get_std_map
			TRACERS none memcheck pmemcheck
			SCRIPT pmemobj_based/pmemobj/put_get_std_map_force_create.cmake
			PARAMS 1000 20 200)

	add_engine_test(ENGINE stree
			BINARY sorted_iterate
			TRACERS none memcheck pmemcheck
			SCRIPT pmemobj_based/default.cmake)

	add_engine_test(ENGINE stree
			BINARY sorted_get_all_gen_params
			TRACERS none memcheck pmemcheck
			SCRIPT pmemobj_based/default.cmake
			PARAMS 32 8)

	add_engine_test(ENGINE stree
			BINARY sorted_get_above_gen_params
			TRACERS none memcheck pmemcheck
			SCRIPT pmemobj_based/default.cmake
			PARAMS default 32 8)

	add_engine_test(ENGINE stree
			BINARY sorted_get_above_gen_params
			TRACERS none memcheck pmemcheck
			SCRIPT pmemobj_based/default.cmake
			PARAMS reverse 32 8)

	add_engine_test(ENGINE stree
			BINARY sorted_get_equal_above_gen_params
			TRACERS none memcheck pmemcheck
			SCRIPT pmemobj_based/default.cmake
			PARAMS 32 8)

	add_engine_test(ENGINE stree
			BINARY sorted_get_below_gen_params
			TRACERS none memcheck pmemcheck
			SCRIPT pmemobj_based/default.cmake
			PARAMS 32 8)

	add_engine_test(ENGINE stree
			BINARY sorted_get_equal_below_gen_params
			TRACERS none memcheck pmemcheck
			SCRIPT pmemobj_based/default.cmake
			PARAMS 32 8)

	add_engine_test(ENGINE stree
			BINARY sorted_get_between_gen_params
			TRACERS none memcheck pmemcheck
			SCRIPT pmemobj_based/default.cmake
			PARAMS 32 8)
endif(ENGINE_STREE)
################################################################################
###################################### RADIX ###################################
if(ENGINE_RADIX)
	add_engine_test(ENGINE radix
			BINARY c_api_null_db_config
			TRACERS none memcheck
			SCRIPT pmemobj_based/default.cmake)

	add_engine_test(ENGINE radix
			BINARY put_get_remove
			TRACERS none memcheck pmemcheck
			SCRIPT pmemobj_based/default.cmake)

	add_engine_test(ENGINE radix
			BINARY put_get_std_map
			TRACERS none memcheck pmemcheck
			SCRIPT pmemobj_based/default.cmake
			PARAMS 1000 8 200)

	add_engine_test(ENGINE radix
			BINARY error_handling_oom
			TRACERS none memcheck
			SCRIPT pmemobj_based/default.cmake
			DB_SIZE 20M)

	add_engine_test(ENGINE radix
			BINARY iterate
			TRACERS none memcheck pmemcheck
			SCRIPT pmemobj_based/default.cmake)

	add_engine_test(ENGINE radix
			BINARY persistent_put_get_std_map_multiple_reopen
			TRACERS none memcheck pmemcheck
			SCRIPT pmemobj_based/default.cmake
			PARAMS 1000 8 200)

	add_engine_test(ENGINE radix
			BINARY persistent_not_found_verify
			TRACERS none memcheck pmemcheck
			SCRIPT pmemobj_based/persistent/insert_check.cmake)

	add_engine_test(ENGINE radix
			BINARY persistent_overwrite_verify
			TRACERS none memcheck pmemcheck
			SCRIPT pmemobj_based/persistent/insert_check.cmake)

	add_engine_test(ENGINE radix
			BINARY persistent_put_remove_verify
			TRACERS none memcheck pmemcheck
			SCRIPT pmemobj_based/persistent/insert_check.cmake)

	add_engine_test(ENGINE radix
			BINARY persistent_put_verify
			TRACERS none memcheck pmemcheck
			SCRIPT pmemobj_based/persistent/insert_check.cmake)

	add_engine_test(ENGINE radix
			BINARY persistent_put_verify_asc_params
			TRACERS none memcheck pmemcheck
			SCRIPT pmemobj_based/persistent/insert_check.cmake
			DB_SIZE 1G PARAMS 6000)

	add_engine_test(ENGINE radix
			BINARY persistent_put_verify_desc_params
			TRACERS none memcheck pmemcheck
			SCRIPT pmemobj_based/persistent/insert_check.cmake
			DB_SIZE 1G PARAMS 6000)

	add_engine_test(ENGINE radix
			BINARY pmemobj_error_handling_tx_oom
			TRACERS none
			SCRIPT pmemobj_based/default.cmake)

	if(TESTS_LONG)
		add_engine_test(ENGINE radix
				BINARY pmemobj_error_handling_tx_oom
				TRACERS memcheck
				SCRIPT pmemobj_based/default.cmake
				DB_SIZE 200M)
	endif()

	add_engine_test(ENGINE radix
			BINARY pmemobj_error_handling_create
			TRACERS none memcheck
			SCRIPT pmemobj_based/pmemobj/error_handling_create.cmake)

	add_engine_test(ENGINE radix
			BINARY pmemobj_error_handling_tx_oid
			TRACERS none memcheck
			SCRIPT pmemobj_based/pmemobj/error_handling_tx_oid.cmake)

	add_engine_test(ENGINE radix
			BINARY pmemobj_error_handling_tx_path
			TRACERS none memcheck
			SCRIPT pmemobj_based/pmemobj/error_handling_tx_path.cmake)

	# XXX - defrag not supported
	# add_engine_test(ENGINE radix
	# BINARY pmemobj_error_handling_defrag
	# TRACERS none memcheck
	# SCRIPT pmemobj_based/default.cmake)

	# XXX - defrag not supported
	# add_engine_test(ENGINE radix
	# BINARY pmemobj_put_get_std_map_defrag
	# TRACERS none memcheck pmemcheck
	# SCRIPT pmemobj_based/default.cmake
	# PARAMS 1000 100 200)

	add_engine_test(ENGINE radix
			BINARY pmemobj_put_get_std_map_oid
			TRACERS none memcheck pmemcheck
			SCRIPT pmemobj_based/pmemobj/put_get_std_map_oid.cmake
			PARAMS 1000 8 200)

	add_engine_test(ENGINE radix
			BINARY put_get_std_map
			TRACERS none memcheck pmemcheck
			SCRIPT pmemobj_based/pmemobj/put_get_std_map_force_create.cmake
			PARAMS 1000 8 200)

	add_engine_test(ENGINE radix
			BINARY put_get_remove_charset_params
			TRACERS none memcheck pmemcheck
			SCRIPT pmemobj_based/default.cmake
			PARAMS 1000 16)

	add_engine_test(ENGINE radix
			BINARY put_get_remove_charset_params
			TRACERS none memcheck pmemcheck
			SCRIPT pmemobj_based/default.cmake
			PARAMS 1000 1024)

	add_engine_test(ENGINE radix
			BINARY put_get_remove_long_key
			TRACERS none memcheck pmemcheck
			SCRIPT pmemobj_based/default.cmake)

	add_engine_test(ENGINE radix
			BINARY put_get_remove_params
			TRACERS none
			SCRIPT pmemobj_based/default.cmake
			DB_SIZE 4G PARAMS 400000)

	add_engine_test(ENGINE radix
			BINARY put_get_remove_params
			TRACERS memcheck pmemcheck
			SCRIPT pmemobj_based/default.cmake
			DB_SIZE 1G PARAMS 4000)

	add_engine_test(ENGINE radix
			BINARY put_get_std_map
			TRACERS none memcheck pmemcheck
			SCRIPT pmemobj_based/default.cmake
			PARAMS 1000 100 200)

	add_engine_test(ENGINE radix
			BINARY sorted_iterate
			TRACERS none memcheck pmemcheck
			SCRIPT pmemobj_based/default.cmake)

	add_engine_test(ENGINE radix
			BINARY sorted_get_all_gen_params
			TRACERS none memcheck pmemcheck
			SCRIPT pmemobj_based/default.cmake
			PARAMS 32 8)

	add_engine_test(ENGINE radix
			BINARY sorted_get_above_gen_params
			TRACERS none memcheck pmemcheck
			SCRIPT pmemobj_based/default.cmake
			PARAMS default 32 8)

	add_engine_test(ENGINE radix
			BINARY sorted_get_equal_above_gen_params
			TRACERS none memcheck pmemcheck
			SCRIPT pmemobj_based/default.cmake
			PARAMS 32 8)

	add_engine_test(ENGINE radix
			BINARY sorted_get_below_gen_params
			TRACERS none memcheck pmemcheck
			SCRIPT pmemobj_based/default.cmake
			PARAMS 32 8)

	add_engine_test(ENGINE radix
			BINARY sorted_get_equal_below_gen_params
			TRACERS none memcheck pmemcheck
			SCRIPT pmemobj_based/default.cmake
			PARAMS 32 8)

	add_engine_test(ENGINE radix
			BINARY sorted_get_between_gen_params
			TRACERS none memcheck pmemcheck
			SCRIPT pmemobj_based/default.cmake
			PARAMS 32 8)

	if(PMREORDER_SUPPORTED)
		add_engine_test(ENGINE radix
				BINARY pmreorder_insert
				TRACERS none
				SCRIPT pmemobj_based/pmreorder/insert.cmake)

		add_engine_test(ENGINE radix
				BINARY pmreorder_erase
				TRACERS none
				SCRIPT pmemobj_based/pmreorder/erase.cmake)
	endif()
endif(ENGINE_RADIX)
################################################################################<|MERGE_RESOLUTION|>--- conflicted
+++ resolved
@@ -526,11 +526,7 @@
 			SCRIPT pmemobj_based/default.cmake
 			PARAMS 8 50)
 
-<<<<<<< HEAD
-	if(TESTS_PMEMOBJ_DRD_HELGRIND)
-=======
-	if (TESTS_PMEMOBJ_DRD_HELGRIND AND TESTS_LONG)
->>>>>>> 96bc8a33
+	if(TESTS_PMEMOBJ_DRD_HELGRIND AND TESTS_LONG)
 		add_engine_test(ENGINE csmap
 				BINARY concurrent_put_get_remove_params
 				TRACERS drd # helgrind XXX: skip list lock order error
