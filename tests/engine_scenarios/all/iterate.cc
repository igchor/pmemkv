// SPDX-License-Identifier: BSD-3-Clause
/* Copyright 2017-2021, Intel Corporation */

#include "unittest.hpp"

#include <algorithm>
#include <vector>

/**
 * Tests get_all and count_all methods for unsorted engines.
 * Since we cannot assume any order, custom sort is applied to results before comparing.
 */

/* XXX: are we missing check for unsorted engines, if get/count_* methods are not
 * supported...? */
/* XXX: this test should be extended with more data and some removal */

using namespace pmem::kv;

using test_kv = std::pair<std::string, std::string>;
using test_kv_list = std::vector<test_kv>;

static test_kv_list sort(test_kv_list list)
{
	std::sort(list.begin(), list.end(), [](const test_kv &lhs, const test_kv &rhs) {
		return lhs.first < rhs.first;
	});

	return list;
}

static void GetAllTest(pmem::kv::db &kv)
{
	/**
	 * TEST: get_all should return all elements in db and count_all should count them
	 * properly
	 */
<<<<<<< HEAD
	ASSERT_STATUS(kv.put(entry_from_string("1"), entry_from_string("one")),
		      status::OK);
	std::size_t cnt = std::numeric_limits<std::size_t>::max();
	ASSERT_STATUS(kv.count_all(cnt), status::OK);
	UT_ASSERT(cnt == 1);
	cnt = std::numeric_limits<std::size_t>::max();

	ASSERT_STATUS(kv.put(entry_from_string("2"), entry_from_string("two")),
		      status::OK);
	ASSERT_STATUS(kv.count_all(cnt), status::OK);
	UT_ASSERT(cnt == 2);
	cnt = std::numeric_limits<std::size_t>::max();

	ASSERT_STATUS(kv.put(entry_from_string("记!"), entry_from_string("RR")),
		      status::OK);
	ASSERT_STATUS(kv.count_all(cnt), status::OK);
	UT_ASSERT(cnt == 3);
=======

	auto entries = test_kv_list{
		{entry_from_string("1"), entry_from_string("one")},
		{entry_from_string("2"), entry_from_string("two")},
		{entry_from_string("记!"), entry_from_string("RR")},
	};
	for (size_t i = 0; i < entries.size(); i++) {
		auto e = entries[i];
		ASSERT_STATUS(kv.put(e.first, e.second), status::OK);
		std::size_t cnt = std::numeric_limits<std::size_t>::max();
		ASSERT_STATUS(kv.count_all(cnt), status::OK);
		UT_ASSERT(cnt == i + 1);
	}
>>>>>>> f1d6e364

	test_kv_list result;
	/* get_all using string_view */
	auto s = kv.get_all([&](string_view k, string_view v) {
		result.emplace_back(std::string(k.data(), k.size()),
				    std::string(v.data(), v.size()));
		return 0;
	});
	ASSERT_STATUS(s, status::OK);

<<<<<<< HEAD
	auto expected = test_kv_list{{entry_from_string("1"), entry_from_string("one")},
				     {entry_from_string("2"), entry_from_string("two")},
				     {entry_from_string("记!"), entry_from_string("RR")}};
	UT_ASSERT((sort(result) == sort(expected)));
=======
	UT_ASSERT((sort(result) == sort(entries)));
	/* get_all with non-zero exit status from callback*/
	s = kv.get_all([&](string_view k, string_view v) { return 1; });
	ASSERT_STATUS(s, status::STOPPED_BY_CB);

>>>>>>> f1d6e364
	result = {};

	/* get_all with C-like API */
	s = kv.get_all(
		[](const char *k, size_t kb, const char *v, size_t vb, void *arg) {
			const auto c = ((test_kv_list *)arg);
			c->emplace_back(std::string(k, kb), std::string(v, vb));
			return 0;
		},
		&result);
	ASSERT_STATUS(s, status::OK);

<<<<<<< HEAD
	UT_ASSERT((sort(result) == sort(expected)));
=======
	UT_ASSERT((sort(result) == sort(entries)));
>>>>>>> f1d6e364
}

static void test(int argc, char *argv[])
{
	if (argc < 3)
		UT_FATAL("usage: %s engine json_config", argv[0]);

	run_engine_tests(argv[1], argv[2], {GetAllTest});
}

int main(int argc, char *argv[])
{
	return run_test([&] { test(argc, argv); });
}<|MERGE_RESOLUTION|>--- conflicted
+++ resolved
@@ -35,25 +35,6 @@
 	 * TEST: get_all should return all elements in db and count_all should count them
 	 * properly
 	 */
-<<<<<<< HEAD
-	ASSERT_STATUS(kv.put(entry_from_string("1"), entry_from_string("one")),
-		      status::OK);
-	std::size_t cnt = std::numeric_limits<std::size_t>::max();
-	ASSERT_STATUS(kv.count_all(cnt), status::OK);
-	UT_ASSERT(cnt == 1);
-	cnt = std::numeric_limits<std::size_t>::max();
-
-	ASSERT_STATUS(kv.put(entry_from_string("2"), entry_from_string("two")),
-		      status::OK);
-	ASSERT_STATUS(kv.count_all(cnt), status::OK);
-	UT_ASSERT(cnt == 2);
-	cnt = std::numeric_limits<std::size_t>::max();
-
-	ASSERT_STATUS(kv.put(entry_from_string("记!"), entry_from_string("RR")),
-		      status::OK);
-	ASSERT_STATUS(kv.count_all(cnt), status::OK);
-	UT_ASSERT(cnt == 3);
-=======
 
 	auto entries = test_kv_list{
 		{entry_from_string("1"), entry_from_string("one")},
@@ -65,9 +46,8 @@
 		ASSERT_STATUS(kv.put(e.first, e.second), status::OK);
 		std::size_t cnt = std::numeric_limits<std::size_t>::max();
 		ASSERT_STATUS(kv.count_all(cnt), status::OK);
-		UT_ASSERT(cnt == i + 1);
+		UT_ASSERTeq(cnt, i + 1);
 	}
->>>>>>> f1d6e364
 
 	test_kv_list result;
 	/* get_all using string_view */
@@ -77,21 +57,13 @@
 		return 0;
 	});
 	ASSERT_STATUS(s, status::OK);
+	UT_ASSERT((sort(result) == sort(entries)));
 
-<<<<<<< HEAD
-	auto expected = test_kv_list{{entry_from_string("1"), entry_from_string("one")},
-				     {entry_from_string("2"), entry_from_string("two")},
-				     {entry_from_string("记!"), entry_from_string("RR")}};
-	UT_ASSERT((sort(result) == sort(expected)));
-=======
-	UT_ASSERT((sort(result) == sort(entries)));
 	/* get_all with non-zero exit status from callback*/
 	s = kv.get_all([&](string_view k, string_view v) { return 1; });
 	ASSERT_STATUS(s, status::STOPPED_BY_CB);
 
->>>>>>> f1d6e364
 	result = {};
-
 	/* get_all with C-like API */
 	s = kv.get_all(
 		[](const char *k, size_t kb, const char *v, size_t vb, void *arg) {
@@ -101,12 +73,7 @@
 		},
 		&result);
 	ASSERT_STATUS(s, status::OK);
-
-<<<<<<< HEAD
-	UT_ASSERT((sort(result) == sort(expected)));
-=======
 	UT_ASSERT((sort(result) == sort(entries)));
->>>>>>> f1d6e364
 }
 
 static void test(int argc, char *argv[])
