<<<<<<< HEAD
Mon Feb 15 2021 Igor Chorążewicz <igor.chorazewicz@intel.com>

	* Version 1.4

	Features:
	- new experimental engine - robinhood (concurrent, unsorted,
		persistent map)
	- experimental iterators API which allows to directly modify values
		(or parts of values)
	- experimental transaction API which allows grouping `put` and `remove`
		operations into a single atomic action

	Other changes:
	- optimized put() in radix engine

	Major fixes:
	- calling pmemkv_errormsg() now returns empty message for NOT_FOUND and
		STOPPED_BY_CB (instead of a possible previous, unrelated error)
	- fix vcmap OOM error on put (github issue #798)

	Known issues:
	- vcmap (github issue #894)
=======
Tue Jul 06 2021 Łukasz Stolarczuk <lukasz.stolarczuk@intel.com>

	* Version 1.2.1

	This is the last bugfix release for pmemkv 1.2 version.
	Maintenance of this version is no longer supported.

	Notable changes:
	- fix of missing checks in move assigment operators
	- stree: fix operator== by adding missing const specifier
	- stree: fix missing check in node_iterator operator=
	- json_config: return error code for wrong parameters, instead of asserting them
	- json config: extend error messages

Mon Jun 28 2021 Łukasz Stolarczuk <lukasz.stolarczuk@intel.com>

	* Version 1.1.1

	This is the last bugfix release for pmemkv 1.1 version.
	Maintenance of this version is no longer supported.

	Notable changes:
	- json_config: return error status for improper parameters instead of
		asserting nullptr (and crashing)
	- fix error messages for NOT_FOUND and STOPPED_BY_CB statuses (which are not errors)
		by omitting setting (error) message from the previous status
	- vcmap: fix put() implementation (to be thread-safe)
		and decrease the number of temporary string allocations
	- vcmap: fix value_type for concurrent_hash_map
	- vcmap: fix to work with the latest TBB (2021.1) #894
	- stree: fix operator==
	- clarify and extend documentation
>>>>>>> 7bf01227

Tue Oct 06 2020 Szymon Romik <szymon.romik@intel.com>

	* Version 1.0.3

	This is the last bugfix release for pmemkv 1.0 version.
	Maintenance of this version is no longer supported.

	Notable changes:
	- VSmap::put method refactor (to use emplace)
	- add errormsg() to db class

Fri Oct 02 2020 Szymon Romik <szymon.romik@intel.com>

	* Version 1.3

	This release introduces a new experimental engine - radix (single-threaded
	sorted map, backed by libpmemobj-cpp's radix_tree container).

	We have also extended configuration class API and redesigned optimized
	version of stree engine.

	Features:
	- radix engine (single-threaded sorted map)
	- config setters with type safety for common config fields
	- stree engine optimization (single-threaded sorted map with custom
		comparator support)

	Major fixes:
	- fixed operator== in stree engine
	- fixed missing checks in move assignment operators

	Other changes:
	- operator<< for pmem::kv::status

	Known issues:
	- vcmap (github issues #623, #798)

Fri May 29 2020 Szymon Romik <szymon.romik@intel.com>

	* Version 1.2

	This release introduces a new experimantal engine - csmap (cuncurrent
	sorted map, backed by libpmemobj-cpp's concurrent_map).

	We have also provided support for custom comparators for sorted engines.

	Features:
	- csmap engine (concurrent sorted map)
	- support for custom comparator for sorted engines

	Optimizations:
	- vsmap::put() now uses emplace() internally

	Other changes:
	- test framework refactor (scenario-based tests, extednded tests for
		concurrentcy and sorting)

Fri Feb 07 2020 Igor Chorążewicz <igor.chorazewicz@intel.com>

	* Version 1.0.2

	This is a bugfix release for pmemkv 1.0

	This release:
	- fixes misleading information in manpages
	- fixes compilation of vsmap engine on newer compilers
	- introduces requirement on size of std::string to be less than or equal to 32

Fri Jan 31 2019 Szymon Romik <szymon.romik@intel.com>

	* Version 1.1

	This release introduces a defragmentation feature and cmap engine
	optimizations.

	Features:
	- API extension for defragmentation (currently supported only by cmap engine)

	Optimizations:
	- faster restart time of cmap engine
	- faster put method execution for cmap engine

Mon Oct 28 2019 Szymon Romik <szymon.romik@intel.com>

	* Version 1.0.1

	This is a bugfix release for pmemkv 1.0

	Major fixes:
	- fix finding memkind package
	- fix finding gtest in user-defined paths
	- add SOVERSION
	- skip valgrind and pmemcheck tests if they are not installed

Fri Oct 04 2019 Szymon Romik <szymon.romik@intel.com>

	* Version 1.0

	This is the first release of pmemkv project which guarantees backward
	compatibility.

	Optimizations:
	- refactored core for libpmemobj-based engines
	- adjusted cmap engine to libpmemobj-cpp 1.8 optimizations

	Changes in tests and build system:
	- added support for generic tests parameterized i.a. by engine type
	- added framework for pmreorder tests

	Other changes:
	- added new, more specific error statuses
	- added C++ API for config structure
	- added doxygen documentation for C++ API
	- moved function to create configuration from JSON string to a new
		optional library
	- generic support for libpmemobj-based engines for handling persistent
		pointers as a config parameter

Fri Jun 28 2019 Szymon Romik <szymon.romik@intel.com>

	* Version 0.8

	This is the first official release of pmemkv project.

	It unifies and extends native C and C++ API and introduces config
	structure - flexible way for configuring engines.

	Pmemkv core was redesigned - C++ API is implemented on the top of C API
	now and exposed as a header-only library.

	We have also provided extended pmemkv engines and API documentation in
	form of man pages.

	Optimizations:
	- string_view class for optimal keys passing
	- heterogeneous lookup in cmap engine

	Features:
	- added error messages
	- extended error handling

	Changes in tests and build system:
	- added Travis CI
	- cmake creation and build system refactoring
	- added tests with pmemcheck/memcheck/helgrind/drd
	- added clang-format
	- added Coverity support
	- added coverage support
	- added CI jobs for checking compatibility with Ruby, Java, Node.js bindings

	Others:
	- removed functions to iterate over keys only
	- removed engine_context function

	We have also modified existing engines and tests to meet changes in both
	pmemkv core and API. Poorly chosen function names were cleaned up.

	The reason this release has version 0.8 is because we are still open for
	suggestions from customers before we stabilize the APIs and commit
	to maintaining backward compatibility. It does not mean that the library
	is unfinished or unstable. However, more engines and extended
	functionality are planned to be delivered in the future.<|MERGE_RESOLUTION|>--- conflicted
+++ resolved
@@ -1,27 +1,3 @@
-<<<<<<< HEAD
-Mon Feb 15 2021 Igor Chorążewicz <igor.chorazewicz@intel.com>
-
-	* Version 1.4
-
-	Features:
-	- new experimental engine - robinhood (concurrent, unsorted,
-		persistent map)
-	- experimental iterators API which allows to directly modify values
-		(or parts of values)
-	- experimental transaction API which allows grouping `put` and `remove`
-		operations into a single atomic action
-
-	Other changes:
-	- optimized put() in radix engine
-
-	Major fixes:
-	- calling pmemkv_errormsg() now returns empty message for NOT_FOUND and
-		STOPPED_BY_CB (instead of a possible previous, unrelated error)
-	- fix vcmap OOM error on put (github issue #798)
-
-	Known issues:
-	- vcmap (github issue #894)
-=======
 Tue Jul 06 2021 Łukasz Stolarczuk <lukasz.stolarczuk@intel.com>
 
 	* Version 1.2.1
@@ -54,7 +30,29 @@
 	- vcmap: fix to work with the latest TBB (2021.1) #894
 	- stree: fix operator==
 	- clarify and extend documentation
->>>>>>> 7bf01227
+
+Mon Feb 15 2021 Igor Chorążewicz <igor.chorazewicz@intel.com>
+
+	* Version 1.4
+
+	Features:
+	- new experimental engine - robinhood (concurrent, unsorted,
+		persistent map)
+	- experimental iterators API which allows to directly modify values
+		(or parts of values)
+	- experimental transaction API which allows grouping `put` and `remove`
+		operations into a single atomic action
+
+	Other changes:
+	- optimized put() in radix engine
+
+	Major fixes:
+	- calling pmemkv_errormsg() now returns empty message for NOT_FOUND and
+		STOPPED_BY_CB (instead of a possible previous, unrelated error)
+	- fix vcmap OOM error on put (github issue #798)
+
+	Known issues:
+	- vcmap (github issue #894)
 
 Tue Oct 06 2020 Szymon Romik <szymon.romik@intel.com>
 
