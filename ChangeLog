--- conflicted
+++ resolved
@@ -1,4 +1,14 @@
-<<<<<<< HEAD
+Tue Oct 06 2020 Szymon Romik <szymon.romik@intel.com>
+
+	* Version 1.0.3
+
+	This is the last bugfix release for pmemkv 1.0 version.
+	Maintance of this version is no longer supported.
+
+	Notable changes:
+	- VSmap::put method refactor (to use emplace)
+	- add errormsg() to db class
+
 Fri Oct 02 2020 Szymon Romik <szymon.romik@intel.com>
 
 	* Version 1.3
@@ -25,21 +35,7 @@
 	Known issues:
 	- vcmap (github issues #623, #798)
 
-Fri May 29 2019 Szymon Romik <szymon.romik@intel.com>
-=======
-Tue Oct 06 2020 Szymon Romik <szymon.romik@intel.com>
-
-	* Version 1.0.3
-
-	This is the last bugfix release for pmemkv 1.0 version.
-	Maintance of this version is no longer supported.
-
-	Notable changes:
-	- VSmap::put method refactor (to use emplace)
-	- add errormsg() to db class
-
 Fri May 29 2020 Szymon Romik <szymon.romik@intel.com>
->>>>>>> 45a571f4
 
 	* Version 1.2
 
