--- conflicted
+++ resolved
@@ -1,5 +1,15 @@
-<<<<<<< HEAD
-Fri May 29 2019 Szymon Romik <szymon.romik@intel.com>
+Tue Oct 06 2020 Szymon Romik <szymon.romik@intel.com>
+
+	* Version 1.0.3
+
+	This is the last bugfix release for pmemkv 1.0 version.
+	Maintance of this version is no longer supported.
+
+	Notable changes:
+	- VSmap::put method refactor (to use emplace)
+	- add errormsg() to db class
+
+Fri May 29 2020 Szymon Romik <szymon.romik@intel.com>
 
 	* Version 1.2
 
@@ -18,19 +28,6 @@
 	Other changes:
 	- test framework refactor (scenario-based tests, extednded tests for
 		concurrentcy and sorting)
-=======
-Tue Oct 06 Szymon Romik <szymon.romik@intel.com>
-
-	* Version 1.0.3
-
-	This is the last bugfix release for pmemkv 1.0 version.
-	Maintance of this version is no longer supported.
-
-	Notable changes:
-	- VSmap::put method refactor (to use emplace)
-	- add errormsg() to db class
-	- add missing checks in move assignment operator in config class
->>>>>>> f82df96b
 
 Fri Feb 07 2020 Igor Chorążewicz <igor.chorazewicz@intel.com>
 
