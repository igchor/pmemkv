<<<<<<< HEAD
XXX Igor Chorążewicz <igor.chorazewicz@intel.com>

	* Version 1.5

	New features:
	-

	Bug fixes:
	-

	Other changes:
	- Add alias 'create_or_error_if_exists' for 'force_create' config's flag and
		deprecate the latter one. The old flag can still be used and it behaves
		with no difference. It's discouraged from using, though.
	- Add new config's flag - 'create_if_missing' to address the missing functionality.
		If set, pmemkv tries to open the pool and creates it if missing.
		It's mutually exclusive with 'create_or_error_if_exists' flag.
	-

	Other changes:
	- Switched default CMake's build type from "Debug" to "RelWithDebInfo"
		when compiling from sources - it's relevant for a GitHub users
		(who may e.g. run some benchmarks)
	-
=======
Tue Jul 06 2021 Łukasz Stolarczuk <lukasz.stolarczuk@intel.com>

	* Version 1.2.1

	This is the last bugfix release for pmemkv 1.2 version.
	Maintenance of this version is no longer supported.

	Notable changes:
	- fix of missing checks in move assigment operators
	- stree: fix operator== by adding missing const specifier
	- stree: fix missing check in node_iterator operator=
	- json_config: return error code for wrong parameters, instead of asserting them
	- json config: extend error messages

Mon Jun 28 2021 Łukasz Stolarczuk <lukasz.stolarczuk@intel.com>

	* Version 1.1.1

	This is the last bugfix release for pmemkv 1.1 version.
	Maintenance of this version is no longer supported.

	Notable changes:
	- json_config: return error status for improper parameters instead of
		asserting nullptr (and crashing)
	- fix error messages for NOT_FOUND and STOPPED_BY_CB statuses (which are not errors)
		by omitting setting (error) message from the previous status
	- vcmap: fix put() implementation (to be thread-safe)
		and decrease the number of temporary string allocations
	- vcmap: fix value_type for concurrent_hash_map
	- vcmap: fix to work with the latest TBB (2021.1) #894
	- stree: fix operator==
	- clarify and extend documentation
>>>>>>> f1d6e364

Mon Feb 15 2021 Igor Chorążewicz <igor.chorazewicz@intel.com>

	* Version 1.4

	Features:
	- new experimental engine - robinhood (concurrent, unsorted,
		persistent map)
	- experimental iterators API which allows to directly modify values
		(or parts of values)
	- experimental transaction API which allows grouping `put` and `remove`
		operations into a single atomic action

	Other changes:
	- optimized put() in radix engine

	Major fixes:
	- calling pmemkv_errormsg() now returns empty message for NOT_FOUND and
		STOPPED_BY_CB (instead of a possible previous, unrelated error)
	- fix vcmap OOM error on put (github issue #798)

	Known issues:
	- vcmap (github issue #894)

Tue Oct 06 2020 Szymon Romik <szymon.romik@intel.com>

	* Version 1.0.3

	This is the last bugfix release for pmemkv 1.0 version.
	Maintenance of this version is no longer supported.

	Notable changes:
	- VSmap::put method refactor (to use emplace)
	- add errormsg() to db class

Fri Oct 02 2020 Szymon Romik <szymon.romik@intel.com>

	* Version 1.3

	This release introduces a new experimental engine - radix (single-threaded
	sorted map, backed by libpmemobj-cpp's radix_tree container).

	We have also extended configuration class API and redesigned optimized
	version of stree engine.

	Features:
	- radix engine (single-threaded sorted map)
	- config setters with type safety for common config fields
	- stree engine optimization (single-threaded sorted map with custom
		comparator support)

	Major fixes:
	- fixed operator== in stree engine
	- fixed missing checks in move assignment operators

	Other changes:
	- operator<< for pmem::kv::status

	Known issues:
	- vcmap (github issues #623, #798)

Fri May 29 2020 Szymon Romik <szymon.romik@intel.com>

	* Version 1.2

	This release introduces a new experimental engine - csmap (concurrent
	sorted map, backed by libpmemobj-cpp's concurrent_map).

	We have also provided support for custom comparators for sorted engines.

	Features:
	- csmap engine (concurrent sorted map)
	- support for custom comparator for sorted engines

	Optimizations:
	- vsmap::put() now uses emplace() internally

	Other changes:
	- test framework refactor (scenario-based tests, extednded tests for
		concurrentcy and sorting)

Fri Feb 07 2020 Igor Chorążewicz <igor.chorazewicz@intel.com>

	* Version 1.0.2

	This is a bugfix release for pmemkv 1.0

	This release:
	- fixes misleading information in manpages
	- fixes compilation of vsmap engine on newer compilers
	- introduces requirement on size of std::string to be less than or equal to 32

Fri Jan 31 2019 Szymon Romik <szymon.romik@intel.com>

	* Version 1.1

	This release introduces a defragmentation feature and cmap engine
	optimizations.

	Features:
	- API extension for defragmentation (currently supported only by cmap engine)

	Optimizations:
	- faster restart time of cmap engine
	- faster put method execution for cmap engine

Mon Oct 28 2019 Szymon Romik <szymon.romik@intel.com>

	* Version 1.0.1

	This is a bugfix release for pmemkv 1.0

	Major fixes:
	- fix finding memkind package
	- fix finding gtest in user-defined paths
	- add SOVERSION
	- skip valgrind and pmemcheck tests if they are not installed

Fri Oct 04 2019 Szymon Romik <szymon.romik@intel.com>

	* Version 1.0

	This is the first release of pmemkv project which guarantees backward
	compatibility.

	Optimizations:
	- refactored core for libpmemobj-based engines
	- adjusted cmap engine to libpmemobj-cpp 1.8 optimizations

	Changes in tests and build system:
	- added support for generic tests parameterized i.a. by engine type
	- added framework for pmreorder tests

	Other changes:
	- added new, more specific error statuses
	- added C++ API for config structure
	- added doxygen documentation for C++ API
	- moved function to create configuration from JSON string to a new
		optional library
	- generic support for libpmemobj-based engines for handling persistent
		pointers as a config parameter

Fri Jun 28 2019 Szymon Romik <szymon.romik@intel.com>

	* Version 0.8

	This is the first official release of pmemkv project.

	It unifies and extends native C and C++ API and introduces config
	structure - flexible way for configuring engines.

	Pmemkv core was redesigned - C++ API is implemented on the top of C API
	now and exposed as a header-only library.

	We have also provided extended pmemkv engines and API documentation in
	form of man pages.

	Optimizations:
	- string_view class for optimal keys passing
	- heterogeneous lookup in cmap engine

	Features:
	- added error messages
	- extended error handling

	Changes in tests and build system:
	- added Travis CI
	- cmake creation and build system refactoring
	- added tests with pmemcheck/memcheck/helgrind/drd
	- added clang-format
	- added Coverity support
	- added coverage support
	- added CI jobs for checking compatibility with Ruby, Java, Node.js bindings

	Others:
	- removed functions to iterate over keys only
	- removed engine_context function

	We have also modified existing engines and tests to meet changes in both
	pmemkv core and API. Poorly chosen function names were cleaned up.

	The reason this release has version 0.8 is because we are still open for
	suggestions from customers before we stabilize the APIs and commit
	to maintaining backward compatibility. It does not mean that the library
	is unfinished or unstable. However, more engines and extended
	functionality are planned to be delivered in the future.<|MERGE_RESOLUTION|>--- conflicted
+++ resolved
@@ -1,5 +1,4 @@
-<<<<<<< HEAD
-XXX Igor Chorążewicz <igor.chorazewicz@intel.com>
+XXX XXX XXX Igor Chorążewicz <igor.chorazewicz@intel.com>
 
 	* Version 1.5
 
@@ -23,7 +22,7 @@
 		when compiling from sources - it's relevant for a GitHub users
 		(who may e.g. run some benchmarks)
 	-
-=======
+
 Tue Jul 06 2021 Łukasz Stolarczuk <lukasz.stolarczuk@intel.com>
 
 	* Version 1.2.1
@@ -56,7 +55,6 @@
 	- vcmap: fix to work with the latest TBB (2021.1) #894
 	- stree: fix operator==
 	- clarify and extend documentation
->>>>>>> f1d6e364
 
 Mon Feb 15 2021 Igor Chorążewicz <igor.chorazewicz@intel.com>
 
