--- conflicted
+++ resolved
@@ -30,12 +30,8 @@
 	libatomic"
 
 # Install basic tools
-<<<<<<< HEAD
-RUN dnf install -y \
-=======
 RUN dnf update -y \
  && dnf install -y --nobest \
->>>>>>> 9b6e2400
 	autoconf \
 	automake \
 	clang \
