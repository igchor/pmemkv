--- conflicted
+++ resolved
@@ -35,14 +35,8 @@
 	rapidjson-devel \
 	tbb-devel"
 
-<<<<<<< HEAD
 # PMDK's dependencies (optional; libpmemobj-devel package may be used instead)
 ARG PMDK_DEPS="\
-=======
-# Install basic tools
-RUN dnf update -y \
- && dnf install -y --nobest \
->>>>>>> f1d6e364
 	autoconf \
 	automake \
 	daxctl-devel \
@@ -95,7 +89,7 @@
  && dnf install -y 'dnf-command(config-manager)' \
  && dnf config-manager --set-enabled powertools \
  && dnf update -y \
- && dnf install -y \
+ && dnf install -y --nobest \
 	${BASE_DEPS} \
 	${PMEMKV_DEPS} \
 	${PMDK_DEPS} \
