--- conflicted
+++ resolved
@@ -44,13 +44,8 @@
 	exit 1
 fi
 
-# Log in to the container registry
+echo "Log in to the container registry: ${CONTAINER_REG}"
 echo "${CONTAINER_REG_PASS}" | docker login ghcr.io -u="${CONTAINER_REG_USER}" --password-stdin
 
-<<<<<<< HEAD
-# Push the image to the repository
-docker push ${CONTAINER_REG}:${TAG}
-=======
 echo "Push the image to the repository"
-docker push ${DOCKERHUB_REPO}:${TAG}
->>>>>>> aa8a8d6e
+docker push ${CONTAINER_REG}:${TAG}