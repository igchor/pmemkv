#!/usr/bin/env bash
# SPDX-License-Identifier: BSD-3-Clause
<<<<<<< HEAD
# Copyright 2018-2020, Intel Corporation
=======
# Copyright 2018-2021, Intel Corporation
>>>>>>> 9b6e2400

#
# install-libndctl.sh - installs libndctl
#

set -e

OS=$1

echo "==== clone ndctl repo ===="
git clone https://github.com/pmem/ndctl.git
cd ndctl
git checkout v69

if [ "$OS" = "fedora" ]; then
	echo "==== setup rpmbuild tree ===="
	rpmdev-setuptree

	RPMDIR=$HOME/rpmbuild/
	VERSION=$(./git-version)
	SPEC=./rhel/ndctl.spec

	echo "==== create source tarball ====="
	git archive --format=tar --prefix="ndctl-${VERSION}/" HEAD | gzip > "$RPMDIR/SOURCES/ndctl-${VERSION}.tar.gz"

	echo "==== build ndctl ===="
	./autogen.sh
	./configure --disable-docs
	make -j$(nproc)

	echo "==== build ndctl packages ===="
	rpmbuild -ba $SPEC

	echo "==== install ndctl packages ===="
	rpm -i $RPMDIR/RPMS/x86_64/*.rpm

	echo "==== cleanup ===="
	rm -rf $RPMDIR
else
	echo "==== set OS-specific options ===="
	OS_SPECIFIC=""
	LIBDIR=/usr/lib
	case $(echo $OS | cut -d'-' -f1) in
		centos|opensuse)
			LIBDIR=/usr/lib64
			;;
		archlinux)
			OS_SPECIFIC="--disable-dependency-tracking"
			;;
	esac

	echo "==== build ndctl ===="
	./autogen.sh
	./configure --libdir=$LIBDIR --disable-docs $OS_SPECIFIC
	make -j$(nproc)

	echo "==== install ndctl ===="
	make -j$(nproc) install

	echo "==== cleanup ===="
fi

cd ..
rm -rf ndctl<|MERGE_RESOLUTION|>--- conflicted
+++ resolved
@@ -1,10 +1,6 @@
 #!/usr/bin/env bash
 # SPDX-License-Identifier: BSD-3-Clause
-<<<<<<< HEAD
-# Copyright 2018-2020, Intel Corporation
-=======
 # Copyright 2018-2021, Intel Corporation
->>>>>>> 9b6e2400
 
 #
 # install-libndctl.sh - installs libndctl
