dist: trusty

sudo: required

language: cpp

services:
  - docker

env:
  global:
    - GITHUB_REPO=pmem/pmemkv
    - DOCKERHUB_REPO=pmem/pmemkv
  matrix:
<<<<<<< HEAD
    - TYPE=normal OS=fedora OS_VER=31
    - TYPE=normal OS=ubuntu OS_VER=19.10
    - TYPE=normal OS=ubuntu OS_VER=19.10 COVERAGE=1
    - TYPE=valgrind OS=ubuntu OS_VER=19.10
    - TYPE=memcheck_drd OS=ubuntu OS_VER=19.10
    - TYPE=building OS=fedora OS_VER=31 COVERAGE=1 PUSH_IMAGE=1 AUTO_DOC_UPDATE=1
    - TYPE=building OS=ubuntu OS_VER=19.10 COVERAGE=1 PUSH_IMAGE=1
    - TYPE=bindings OS=ubuntu OS_VER=19.10_bindings PUSH_IMAGE=1
    - TYPE=compatibility OS=fedora OS_VER=31
    - TYPE=coverity OS=ubuntu OS_VER=19.10
=======
    - TYPE=normal OS=fedora OS_VER=32
    - TYPE=normal OS=ubuntu OS_VER=19.10 PUSH_IMAGE=1
    - TYPE=normal OS=ubuntu OS_VER=20.04 CHECK_CPP_STYLE=1
    - TYPE=normal OS=ubuntu OS_VER=20.04 COVERAGE=1
    - TYPE=building OS=fedora OS_VER=32 COVERAGE=1 PUSH_IMAGE=1 AUTO_DOC_UPDATE=1
    - TYPE=building OS=ubuntu OS_VER=20.04 COVERAGE=1 PUSH_IMAGE=1
    - TYPE=bindings OS=ubuntu OS_VER=20.04_bindings PUSH_IMAGE=1
    - TYPE=compatibility OS=fedora OS_VER=32
    - TYPE=coverity OS=ubuntu OS_VER=20.04
>>>>>>> d868aa8f

before_install:
  - echo $TRAVIS_COMMIT_RANGE
  - export HOST_WORKDIR=`pwd`
  - cd utils/docker
  - ./pull-or-rebuild-image.sh

script:
  - ./build.sh

after_success:
  - source ./set-vars.sh
  - if [[ -f $CI_FILE_PUSH_IMAGE_TO_REPO ]]; then images/push-image.sh $OS-$OS_VER; fi<|MERGE_RESOLUTION|>--- conflicted
+++ resolved
@@ -12,28 +12,17 @@
     - GITHUB_REPO=pmem/pmemkv
     - DOCKERHUB_REPO=pmem/pmemkv
   matrix:
-<<<<<<< HEAD
-    - TYPE=normal OS=fedora OS_VER=31
-    - TYPE=normal OS=ubuntu OS_VER=19.10
-    - TYPE=normal OS=ubuntu OS_VER=19.10 COVERAGE=1
-    - TYPE=valgrind OS=ubuntu OS_VER=19.10
-    - TYPE=memcheck_drd OS=ubuntu OS_VER=19.10
-    - TYPE=building OS=fedora OS_VER=31 COVERAGE=1 PUSH_IMAGE=1 AUTO_DOC_UPDATE=1
-    - TYPE=building OS=ubuntu OS_VER=19.10 COVERAGE=1 PUSH_IMAGE=1
-    - TYPE=bindings OS=ubuntu OS_VER=19.10_bindings PUSH_IMAGE=1
-    - TYPE=compatibility OS=fedora OS_VER=31
-    - TYPE=coverity OS=ubuntu OS_VER=19.10
-=======
     - TYPE=normal OS=fedora OS_VER=32
     - TYPE=normal OS=ubuntu OS_VER=19.10 PUSH_IMAGE=1
     - TYPE=normal OS=ubuntu OS_VER=20.04 CHECK_CPP_STYLE=1
     - TYPE=normal OS=ubuntu OS_VER=20.04 COVERAGE=1
+    - TYPE=valgrind OS=ubuntu OS_VER=20.04
+    - TYPE=memcheck_drd OS=ubuntu OS_VER=20.04
     - TYPE=building OS=fedora OS_VER=32 COVERAGE=1 PUSH_IMAGE=1 AUTO_DOC_UPDATE=1
     - TYPE=building OS=ubuntu OS_VER=20.04 COVERAGE=1 PUSH_IMAGE=1
     - TYPE=bindings OS=ubuntu OS_VER=20.04_bindings PUSH_IMAGE=1
     - TYPE=compatibility OS=fedora OS_VER=32
     - TYPE=coverity OS=ubuntu OS_VER=20.04
->>>>>>> d868aa8f
 
 before_install:
   - echo $TRAVIS_COMMIT_RANGE
